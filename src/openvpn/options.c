--- conflicted
+++ resolved
@@ -2361,11 +2361,7 @@
       MUST_BE_UNDEF (pkcs11_id_management);
 #endif
 #if P2MP
-<<<<<<< HEAD
       MUST_BE_UNDEF (server_poll_timeout);
-#endif
-=======
->>>>>>> 6e7b62a1
 
       if (pull)
 	msg (M_USAGE, err, "--pull");
