--- conflicted
+++ resolved
@@ -2675,20 +2675,12 @@
 
     buf_clear(buf);
 
-<<<<<<< HEAD
+#ifdef ENABLE_PLUGIN
     /*
      * Call OPENVPN_PLUGIN_TLS_FINAL plugin if defined, for final
      * veto opportunity over authentication decision.
      */
     if (ks->authenticated && plugin_defined(session->opt->plugins, OPENVPN_PLUGIN_TLS_FINAL))
-=======
-#ifdef ENABLE_PLUGIN
-  /*
-   * Call OPENVPN_PLUGIN_TLS_FINAL plugin if defined, for final
-   * veto opportunity over authentication decision.
-   */
-  if (ks->authenticated && plugin_defined (session->opt->plugins, OPENVPN_PLUGIN_TLS_FINAL))
->>>>>>> 6e7b62a1
     {
         key_state_export_keying_material(&ks->ks_ssl, session);
 
