/*
 *  OpenVPN -- An application to securely tunnel IP networks
 *             over a single TCP/UDP port, with support for SSL/TLS-based
 *             session authentication and key exchange,
 *             packet encryption, packet authentication, and
 *             packet compression.
 *
 *  Copyright (C) 2002-2018 OpenVPN Inc <sales@openvpn.net>
 *
 *  This program is free software; you can redistribute it and/or modify
 *  it under the terms of the GNU General Public License version 2
 *  as published by the Free Software Foundation.
 *
 *  This program is distributed in the hope that it will be useful,
 *  but WITHOUT ANY WARRANTY; without even the implied warranty of
 *  MERCHANTABILITY or FITNESS FOR A PARTICULAR PURPOSE.  See the
 *  GNU General Public License for more details.
 *
 *  You should have received a copy of the GNU General Public License along
 *  with this program; if not, write to the Free Software Foundation, Inc.,
 *  51 Franklin Street, Fifth Floor, Boston, MA 02110-1301 USA.
 */

#ifdef HAVE_CONFIG_H
#include "config.h"
#elif defined(_MSC_VER)
#include "config-msvc.h"
#endif
#ifdef HAVE_CONFIG_VERSION_H
#include "config-version.h"
#endif

#include "syshead.h"

#ifdef ENABLE_PLUGIN

#ifdef HAVE_DLFCN_H
#include <dlfcn.h>
#endif

#include "buffer.h"
#include "error.h"
#include "misc.h"
#include "plugin.h"
<<<<<<< HEAD
#include "ssl_backend.h"
#include "base64.h"
=======
#ifdef ENABLE_SSL
#include "ssl_backend.h"
#else
#define SSLAPI SSLAPI_NONE
#endif
>>>>>>> 6e7b62a1
#include "win32.h"
#include "memdbg.h"

#define PLUGIN_SYMBOL_REQUIRED (1<<0)

/* used only for program aborts */
static struct plugin_common *static_plugin_common = NULL; /* GLOBAL */

static void
plugin_show_string_array(int msglevel, const char *name, const char *array[])
{
    int i;
    for (i = 0; array[i]; ++i)
    {
        if (env_safe_to_print(array[i]))
        {
            msg(msglevel, "%s[%d] = '%s'", name, i, array[i]);
        }
    }
}

static void
plugin_show_args_env(int msglevel, const char *argv[], const char *envp[])
{
    if (check_debug_level(msglevel))
    {
        plugin_show_string_array(msglevel, "ARGV", argv);
        plugin_show_string_array(msglevel, "ENVP", envp);
    }
}

static const char *
<<<<<<< HEAD
plugin_type_name(const int type)
{
    switch (type)
    {
        case OPENVPN_PLUGIN_UP:
            return "PLUGIN_UP";

        case OPENVPN_PLUGIN_DOWN:
            return "PLUGIN_DOWN";

        case OPENVPN_PLUGIN_ROUTE_UP:
            return "PLUGIN_ROUTE_UP";

        case OPENVPN_PLUGIN_IPCHANGE:
            return "PLUGIN_IPCHANGE";

        case OPENVPN_PLUGIN_TLS_VERIFY:
            return "PLUGIN_TLS_VERIFY";

        case OPENVPN_PLUGIN_AUTH_USER_PASS_VERIFY:
            return "PLUGIN_AUTH_USER_PASS_VERIFY";

        case OPENVPN_PLUGIN_CLIENT_CONNECT:
            return "PLUGIN_CLIENT_CONNECT";

        case OPENVPN_PLUGIN_CLIENT_CONNECT_V2:
            return "PLUGIN_CLIENT_CONNECT";

        case OPENVPN_PLUGIN_CLIENT_DISCONNECT:
            return "PLUGIN_CLIENT_DISCONNECT";

        case OPENVPN_PLUGIN_LEARN_ADDRESS:
            return "PLUGIN_LEARN_ADDRESS";

        case OPENVPN_PLUGIN_TLS_FINAL:
            return "PLUGIN_TLS_FINAL";

        case OPENVPN_PLUGIN_ENABLE_PF:
            return "PLUGIN_ENABLE_PF";

        case OPENVPN_PLUGIN_ROUTE_PREDOWN:
            return "PLUGIN_ROUTE_PREDOWN";

        default:
            return "PLUGIN_???";
=======
plugin_type_name (const int type)
{
  switch (type)
    {
    case OPENVPN_PLUGIN_UP:
      return "PLUGIN_UP";
    case OPENVPN_PLUGIN_DOWN:
      return "PLUGIN_DOWN";
    case OPENVPN_PLUGIN_ROUTE_UP:
      return "PLUGIN_ROUTE_UP";
    case OPENVPN_PLUGIN_IPCHANGE:
      return "PLUGIN_IPCHANGE";
    case OPENVPN_PLUGIN_TLS_VERIFY:
      return "PLUGIN_TLS_VERIFY";
    case OPENVPN_PLUGIN_AUTH_USER_PASS_VERIFY:
      return "PLUGIN_AUTH_USER_PASS_VERIFY";
    case OPENVPN_PLUGIN_CLIENT_CONNECT:
      return "PLUGIN_CLIENT_CONNECT";
    case OPENVPN_PLUGIN_CLIENT_CONNECT_V2:
      return "PLUGIN_CLIENT_CONNECT";
    case OPENVPN_PLUGIN_CLIENT_DISCONNECT:
      return "PLUGIN_CLIENT_DISCONNECT";
    case OPENVPN_PLUGIN_LEARN_ADDRESS:
      return "PLUGIN_LEARN_ADDRESS";
    case OPENVPN_PLUGIN_TLS_FINAL:
      return "PLUGIN_TLS_FINAL";
    case OPENVPN_PLUGIN_ENABLE_PF:
      return "PLUGIN_ENABLE_PF";
    case OPENVPN_PLUGIN_ROUTE_PREDOWN:
      return "PLUGIN_ROUTE_PREDOWN";
    default:
      return "PLUGIN_???";
>>>>>>> 6e7b62a1
    }
}

static const char *
plugin_mask_string(const unsigned int type_mask, struct gc_arena *gc)
{
    struct buffer out = alloc_buf_gc(256, gc);
    bool first = true;
    int i;

    for (i = 0; i < OPENVPN_PLUGIN_N; ++i)
    {
        if (OPENVPN_PLUGIN_MASK(i) & type_mask)
        {
            if (!first)
            {
                buf_printf(&out, "|");
            }
            buf_printf(&out, "%s", plugin_type_name(i));
            first = false;
        }
    }
    return BSTR(&out);
}

static inline unsigned int
plugin_supported_types(void)
{
    return ((1<<OPENVPN_PLUGIN_N)-1);
}

struct plugin_option_list *
plugin_option_list_new(struct gc_arena *gc)
{
    struct plugin_option_list *ret;
    ALLOC_OBJ_CLEAR_GC(ret, struct plugin_option_list, gc);
    return ret;
}

bool
plugin_option_list_add(struct plugin_option_list *list, char **p, struct gc_arena *gc)
{
    if (list->n < MAX_PLUGINS)
    {
        struct plugin_option *o = &list->plugins[list->n++];
        o->argv = make_extended_arg_array(p, gc);
        if (o->argv[0])
        {
            o->so_pathname = o->argv[0];
        }
        return true;
    }
    else
    {
        return false;
    }
}

#ifndef ENABLE_SMALL
void
plugin_option_list_print(const struct plugin_option_list *list, int msglevel)
{
    int i;
    struct gc_arena gc = gc_new();

    for (i = 0; i < list->n; ++i)
    {
        const struct plugin_option *o = &list->plugins[i];
        msg(msglevel, "  plugin[%d] %s '%s'", i, o->so_pathname, print_argv(o->argv, &gc, PA_BRACKET));
    }

    gc_free(&gc);
}
#endif

#ifndef _WIN32

static void
libdl_resolve_symbol(void *handle, void **dest, const char *symbol, const char *plugin_name, const unsigned int flags)
{
    *dest = dlsym(handle, symbol);
    if ((flags & PLUGIN_SYMBOL_REQUIRED) && !*dest)
    {
        msg(M_FATAL, "PLUGIN: could not find required symbol '%s' in plugin shared object %s: %s", symbol, plugin_name, dlerror());
    }
}

#else  /* ifndef _WIN32 */

static void
dll_resolve_symbol(HMODULE module, void **dest, const char *symbol, const char *plugin_name, const unsigned int flags)
{
    *dest = GetProcAddress(module, symbol);
    if ((flags & PLUGIN_SYMBOL_REQUIRED) && !*dest)
    {
        msg(M_FATAL, "PLUGIN: could not find required symbol '%s' in plugin DLL %s", symbol, plugin_name);
    }
}

#endif /* ifndef _WIN32 */

static void
plugin_init_item(struct plugin *p, const struct plugin_option *o)
{
    struct gc_arena gc = gc_new();
    bool rel = false;

    p->so_pathname = o->so_pathname;
    p->plugin_type_mask = plugin_supported_types();

#ifndef _WIN32

    p->handle = NULL;

    /* If the plug-in filename is not an absolute path,
     * or beginning with '.', it should use the PLUGIN_LIBDIR
     * as the base directory for loading the plug-in.
     *
     * This means the following scenarios are loaded from these places:
     *    --plugin fancyplug.so              -> $PLUGIN_LIBDIR/fancyplug.so
     *    --plugin my/fancyplug.so           -> $PLUGIN_LIBDIR/my/fancyplug.so
     *    --plugin ./fancyplug.so            -> $CWD/fancyplug.so
     *    --plugin /usr/lib/my/fancyplug.so  -> /usr/lib/my/fancyplug.so
     *
     * Please note that $CWD means the directory OpenVPN is either started from
     * or the directory OpenVPN have changed into using --cd before --plugin
     * was parsed.
     *
     */
    if (!absolute_pathname(p->so_pathname)
        && p->so_pathname[0] != '.')
    {
        char full[PATH_MAX];

        openvpn_snprintf(full, sizeof(full), "%s/%s", PLUGIN_LIBDIR, p->so_pathname);
        p->handle = dlopen(full, RTLD_NOW);
    }
    else
    {
        rel = !absolute_pathname(p->so_pathname);
        p->handle = dlopen(p->so_pathname, RTLD_NOW);
    }
    if (!p->handle)
    {
        msg(M_ERR, "PLUGIN_INIT: could not load plugin shared object %s: %s", p->so_pathname, dlerror());
    }

#define PLUGIN_SYM(var, name, flags) libdl_resolve_symbol(p->handle, (void *)&p->var, name, p->so_pathname, flags)

#else  /* ifndef _WIN32 */

    rel = !absolute_pathname(p->so_pathname);
    p->module = LoadLibraryW(wide_string(p->so_pathname, &gc));
    if (!p->module)
    {
        msg(M_ERR, "PLUGIN_INIT: could not load plugin DLL: %s", p->so_pathname);
    }

#define PLUGIN_SYM(var, name, flags) dll_resolve_symbol(p->module, (void *)&p->var, name, p->so_pathname, flags)

#endif /* ifndef _WIN32 */

    PLUGIN_SYM(open1, "openvpn_plugin_open_v1", 0);
    PLUGIN_SYM(open2, "openvpn_plugin_open_v2", 0);
    PLUGIN_SYM(open3, "openvpn_plugin_open_v3", 0);
    PLUGIN_SYM(func1, "openvpn_plugin_func_v1", 0);
    PLUGIN_SYM(func2, "openvpn_plugin_func_v2", 0);
    PLUGIN_SYM(func3, "openvpn_plugin_func_v3", 0);
    PLUGIN_SYM(close, "openvpn_plugin_close_v1", PLUGIN_SYMBOL_REQUIRED);
    PLUGIN_SYM(abort, "openvpn_plugin_abort_v1", 0);
    PLUGIN_SYM(client_constructor, "openvpn_plugin_client_constructor_v1", 0);
    PLUGIN_SYM(client_destructor, "openvpn_plugin_client_destructor_v1", 0);
    PLUGIN_SYM(min_version_required, "openvpn_plugin_min_version_required_v1", 0);
    PLUGIN_SYM(initialization_point, "openvpn_plugin_select_initialization_point_v1", 0);

    if (!p->open1 && !p->open2 && !p->open3)
    {
        msg(M_FATAL, "PLUGIN: symbol openvpn_plugin_open_vX is undefined in plugin: %s", p->so_pathname);
    }

    if (!p->func1 && !p->func2 && !p->func3)
    {
        msg(M_FATAL, "PLUGIN: symbol openvpn_plugin_func_vX is undefined in plugin: %s", p->so_pathname);
    }

    /*
     * Verify that we are sufficiently up-to-date to handle the plugin
     */
    if (p->min_version_required)
    {
        const int plugin_needs_version = (*p->min_version_required)();
        if (plugin_needs_version > OPENVPN_PLUGIN_VERSION)
        {
            msg(M_FATAL, "PLUGIN_INIT: plugin needs interface version %d, but this version of OpenVPN only supports version %d: %s",
                plugin_needs_version,
                OPENVPN_PLUGIN_VERSION,
                p->so_pathname);
        }
    }

    if (p->initialization_point)
    {
        p->requested_initialization_point = (*p->initialization_point)();
    }
    else
    {
        p->requested_initialization_point = OPENVPN_PLUGIN_INIT_PRE_DAEMON;
    }

    if (rel)
    {
        msg(M_WARN, "WARNING: plugin '%s' specified by a relative pathname -- using an absolute pathname would be more secure", p->so_pathname);
    }

    p->initialized = true;

    gc_free(&gc);
}

static void
plugin_vlog(openvpn_plugin_log_flags_t flags, const char *name, const char *format, va_list arglist)
{
    unsigned int msg_flags = 0;

    if (!format)
    {
        return;
    }

    if (!name || name[0] == '\0')
    {
        msg(D_PLUGIN_DEBUG, "PLUGIN: suppressed log message from plugin with unknown name");
        return;
    }

    if (flags & PLOG_ERR)
    {
        msg_flags = M_INFO | M_NONFATAL;
    }
    else if (flags & PLOG_WARN)
    {
        msg_flags = M_INFO | M_WARN;
    }
    else if (flags & PLOG_NOTE)
    {
        msg_flags = M_INFO;
    }
    else if (flags & PLOG_DEBUG)
    {
        msg_flags = D_PLUGIN_DEBUG;
    }

    if (flags & PLOG_ERRNO)
    {
        msg_flags |= M_ERRNO;
    }
    if (flags & PLOG_NOMUTE)
    {
        msg_flags |= M_NOMUTE;
    }

    if (msg_test(msg_flags))
    {
        struct gc_arena gc;
        char *msg_fmt;

        /* Never add instance prefix; not thread safe */
        msg_flags |= M_NOIPREFIX;

        gc_init(&gc);
        msg_fmt = gc_malloc(ERR_BUF_SIZE, false, &gc);
        openvpn_snprintf(msg_fmt, ERR_BUF_SIZE, "PLUGIN %s: %s", name, format);
        x_msg_va(msg_flags, msg_fmt, arglist);

        gc_free(&gc);
    }
}

static void
plugin_log(openvpn_plugin_log_flags_t flags, const char *name, const char *format, ...)
{
    va_list arglist;
    va_start(arglist, format);
    plugin_vlog(flags, name, format, arglist);
    va_end(arglist);
}

static struct openvpn_plugin_callbacks callbacks = {
    plugin_log,
    plugin_vlog,
    secure_memzero,         /* plugin_secure_memzero */
    openvpn_base64_encode,  /* plugin_base64_encode */
    openvpn_base64_decode,  /* plugin_base64_decode */
};


/* Provide a wrapper macro for a version patch level string to plug-ins.
 * This is located here purely to not make the code too messy with #ifndef
 * inside a struct declaration
 */
#ifndef CONFIGURE_GIT_REVISION
#define _OPENVPN_PATCH_LEVEL OPENVPN_VERSION_PATCH
#else
#define _OPENVPN_PATCH_LEVEL "git:" CONFIGURE_GIT_REVISION CONFIGURE_GIT_FLAGS
#endif

static void
<<<<<<< HEAD
plugin_open_item(struct plugin *p,
                 const struct plugin_option *o,
                 struct openvpn_plugin_string_list **retlist,
                 const char **envp,
                 const int init_point)
{
    ASSERT(p->initialized);

    /* clear return list */
    if (retlist)
    {
        *retlist = NULL;
    }

    if (!p->plugin_handle && init_point == p->requested_initialization_point)
    {
        struct gc_arena gc = gc_new();

        dmsg(D_PLUGIN_DEBUG, "PLUGIN_INIT: PRE");
        plugin_show_args_env(D_PLUGIN_DEBUG, o->argv, envp);

        /*
         * Call the plugin initialization
         */
        if (p->open3)
        {
            struct openvpn_plugin_args_open_in args = { p->plugin_type_mask,
                                                        (const char **const) o->argv,
                                                        (const char **const) envp,
                                                        &callbacks,
                                                        SSLAPI,
                                                        PACKAGE_VERSION,
                                                        OPENVPN_VERSION_MAJOR,
                                                        OPENVPN_VERSION_MINOR,
                                                        _OPENVPN_PATCH_LEVEL};
            struct openvpn_plugin_args_open_return retargs;

            CLEAR(retargs);
            retargs.return_list = retlist;
            if ((*p->open3)(OPENVPN_PLUGINv3_STRUCTVER, &args, &retargs) == OPENVPN_PLUGIN_FUNC_SUCCESS)
            {
                p->plugin_type_mask = retargs.type_mask;
                p->plugin_handle = retargs.handle;
            }
            else
            {
                p->plugin_handle = NULL;
            }
        }
        else if (p->open2)
        {
            p->plugin_handle = (*p->open2)(&p->plugin_type_mask, o->argv, envp, retlist);
        }
        else if (p->open1)
        {
            p->plugin_handle = (*p->open1)(&p->plugin_type_mask, o->argv, envp);
        }
        else
        {
            ASSERT(0);
=======
plugin_open_item (struct plugin *p,
		  const struct plugin_option *o,
		  struct openvpn_plugin_string_list **retlist,
		  const char **envp,
		  const int init_point)
{
  ASSERT (p->initialized);

  /* clear return list */
  if (retlist)
    *retlist = NULL;

  if (!p->plugin_handle && init_point == p->requested_initialization_point)
    {
      struct gc_arena gc = gc_new ();

      dmsg (D_PLUGIN_DEBUG, "PLUGIN_INIT: PRE");
      plugin_show_args_env (D_PLUGIN_DEBUG, o->argv, envp);

      /*
       * Call the plugin initialization
       */
      if (p->open3) {
        struct openvpn_plugin_args_open_in args = { p->plugin_type_mask,
                                                    (const char ** const) o->argv,
                                                    (const char ** const) envp,
                                                    &callbacks };
        struct openvpn_plugin_args_open_return retargs;

        CLEAR(retargs);
        retargs.return_list = retlist;
        if ((*p->open3)(OPENVPN_PLUGINv3_STRUCTVER, &args, &retargs) == OPENVPN_PLUGIN_FUNC_SUCCESS) {
          p->plugin_type_mask = retargs.type_mask;
          p->plugin_handle = retargs.handle;
        } else {
          p->plugin_handle = NULL;
>>>>>>> 6e7b62a1
        }

        msg(D_PLUGIN, "PLUGIN_INIT: POST %s '%s' intercepted=%s %s",
            p->so_pathname,
            print_argv(o->argv, &gc, PA_BRACKET),
            plugin_mask_string(p->plugin_type_mask, &gc),
            (retlist && *retlist) ? "[RETLIST]" : "");

        if ((p->plugin_type_mask | plugin_supported_types()) != plugin_supported_types())
        {
            msg(M_FATAL, "PLUGIN_INIT: plugin %s expressed interest in unsupported plugin types: [want=0x%08x, have=0x%08x]",
                p->so_pathname,
                p->plugin_type_mask,
                plugin_supported_types());
        }

        if (p->plugin_handle == NULL)
        {
            msg(M_FATAL, "PLUGIN_INIT: plugin initialization function failed: %s",
                p->so_pathname);
        }

        gc_free(&gc);
    }
}

static int
plugin_call_item(const struct plugin *p,
                 void *per_client_context,
                 const int type,
                 const struct argv *av,
                 struct openvpn_plugin_string_list **retlist,
                 const char **envp
#ifdef ENABLE_CRYPTO
                 , int certdepth,
                 openvpn_x509_cert_t *current_cert
#endif
                 )
{
    int status = OPENVPN_PLUGIN_FUNC_SUCCESS;

    /* clear return list */
    if (retlist)
    {
        *retlist = NULL;
    }

    if (p->plugin_handle && (p->plugin_type_mask & OPENVPN_PLUGIN_MASK(type)))
    {
        struct gc_arena gc = gc_new();
        struct argv a = argv_insert_head(av, p->so_pathname);

        dmsg(D_PLUGIN_DEBUG, "PLUGIN_CALL: PRE type=%s", plugin_type_name(type));
        plugin_show_args_env(D_PLUGIN_DEBUG, (const char **)a.argv, envp);

        /*
         * Call the plugin work function
         */
        if (p->func3)
        {
            struct openvpn_plugin_args_func_in args = { type,
                                                        (const char **const) a.argv,
                                                        (const char **const) envp,
                                                        p->plugin_handle,
                                                        per_client_context,
#ifdef ENABLE_CRYPTO
                                                        (current_cert ? certdepth : -1),
                                                        current_cert
#else
                                                        -1,
                                                        NULL
#endif
            };

<<<<<<< HEAD
            struct openvpn_plugin_args_func_return retargs;
=======
        CLEAR(retargs);
        retargs.return_list = retlist;
        status = (*p->func3)(OPENVPN_PLUGINv3_STRUCTVER, &args, &retargs);
      } else if (p->func2)
	status = (*p->func2)(p->plugin_handle, type, (const char **)a.argv, envp, per_client_context, retlist);
      else if (p->func1)
	status = (*p->func1)(p->plugin_handle, type, (const char **)a.argv, envp);
      else
	ASSERT (0);
>>>>>>> 6e7b62a1

            CLEAR(retargs);
            retargs.return_list = retlist;
            status = (*p->func3)(OPENVPN_PLUGINv3_STRUCTVER, &args, &retargs);
        }
        else if (p->func2)
        {
            status = (*p->func2)(p->plugin_handle, type, (const char **)a.argv, envp, per_client_context, retlist);
        }
        else if (p->func1)
        {
            status = (*p->func1)(p->plugin_handle, type, (const char **)a.argv, envp);
        }
        else
        {
            ASSERT(0);
        }

        msg(D_PLUGIN, "PLUGIN_CALL: POST %s/%s status=%d",
            p->so_pathname,
            plugin_type_name(type),
            status);

        if (status == OPENVPN_PLUGIN_FUNC_ERROR)
        {
            msg(M_WARN, "PLUGIN_CALL: plugin function %s failed with status %d: %s",
                plugin_type_name(type),
                status,
                p->so_pathname);
        }

        argv_reset(&a);
        gc_free(&gc);
    }
    return status;
}

static void
plugin_close_item(struct plugin *p)
{
    if (p->initialized)
    {
        msg(D_PLUGIN, "PLUGIN_CLOSE: %s", p->so_pathname);

        /*
         * Call the plugin close function
         */
        if (p->plugin_handle)
        {
            (*p->close)(p->plugin_handle);
        }

#ifndef _WIN32
        if (dlclose(p->handle))
        {
            msg(M_WARN, "PLUGIN_CLOSE: dlclose() failed on plugin: %s", p->so_pathname);
        }
#elif defined(_WIN32)
        if (!FreeLibrary(p->module))
        {
            msg(M_WARN, "PLUGIN_CLOSE: FreeLibrary() failed on plugin: %s", p->so_pathname);
        }
#endif

        p->initialized = false;
    }
}

static void
plugin_abort_item(const struct plugin *p)
{
    /*
     * Call the plugin abort function
     */
    if (p->abort)
    {
        (*p->abort)(p->plugin_handle);
    }
}

static void
plugin_per_client_init(const struct plugin_common *pc,
                       struct plugin_per_client *cli,
                       const int init_point)
{
    const int n = pc->n;
    int i;

    for (i = 0; i < n; ++i)
    {
        const struct plugin *p = &pc->plugins[i];
        if (p->plugin_handle
            && (init_point < 0 || init_point == p->requested_initialization_point)
            && p->client_constructor)
        {
            cli->per_client_context[i] = (*p->client_constructor)(p->plugin_handle);
        }
    }
}

static void
plugin_per_client_destroy(const struct plugin_common *pc, struct plugin_per_client *cli)
{
    const int n = pc->n;
    int i;

    for (i = 0; i < n; ++i)
    {
        const struct plugin *p = &pc->plugins[i];
        void *cc = cli->per_client_context[i];

        if (p->client_destructor && cc)
        {
            (*p->client_destructor)(p->plugin_handle, cc);
        }
    }
    CLEAR(*cli);
}

struct plugin_list *
plugin_list_inherit(const struct plugin_list *src)
{
    struct plugin_list *pl;
    ALLOC_OBJ_CLEAR(pl, struct plugin_list);
    pl->common = src->common;
    ASSERT(pl->common);
    plugin_per_client_init(pl->common, &pl->per_client, -1);
    return pl;
}

static struct plugin_common *
plugin_common_init(const struct plugin_option_list *list)
{
    int i;
    struct plugin_common *pc;

    ALLOC_OBJ_CLEAR(pc, struct plugin_common);

    for (i = 0; i < list->n; ++i)
    {
        plugin_init_item(&pc->plugins[i],
                         &list->plugins[i]);
        pc->n = i + 1;
    }

    static_plugin_common = pc;
    return pc;
}

static void
plugin_common_open(struct plugin_common *pc,
                   const struct plugin_option_list *list,
                   struct plugin_return *pr,
                   const struct env_set *es,
                   const int init_point)
{
    struct gc_arena gc = gc_new();
    int i;
    const char **envp;

    envp = make_env_array(es, false, &gc);

    if (pr)
    {
        plugin_return_init(pr);
    }

    for (i = 0; i < pc->n; ++i)
    {
        plugin_open_item(&pc->plugins[i],
                         &list->plugins[i],
                         pr ? &pr->list[i] : NULL,
                         envp,
                         init_point);
    }

    if (pr)
    {
        pr->n = i;
    }

    gc_free(&gc);
}

static void
plugin_common_close(struct plugin_common *pc)
{
    static_plugin_common = NULL;
    if (pc)
    {
        int i;

        for (i = 0; i < pc->n; ++i)
        {
            plugin_close_item(&pc->plugins[i]);
        }
        free(pc);
    }
}

struct plugin_list *
plugin_list_init(const struct plugin_option_list *list)
{
    struct plugin_list *pl;
    ALLOC_OBJ_CLEAR(pl, struct plugin_list);
    pl->common = plugin_common_init(list);
    pl->common_owned = true;
    return pl;
}

void
plugin_list_open(struct plugin_list *pl,
                 const struct plugin_option_list *list,
                 struct plugin_return *pr,
                 const struct env_set *es,
                 const int init_point)
{
    plugin_common_open(pl->common, list, pr, es, init_point);
    plugin_per_client_init(pl->common, &pl->per_client, init_point);
}

int
plugin_call_ssl(const struct plugin_list *pl,
                const int type,
                const struct argv *av,
                struct plugin_return *pr,
                struct env_set *es
#ifdef ENABLE_CRYPTO
                , int certdepth,
                openvpn_x509_cert_t *current_cert
#endif
                )
{
    if (pr)
    {
        plugin_return_init(pr);
    }

    if (plugin_defined(pl, type))
    {
        struct gc_arena gc = gc_new();
        int i;
        const char **envp;
        const int n = plugin_n(pl);
        bool success = false;
        bool error = false;
        bool deferred = false;

        setenv_del(es, "script_type");
        envp = make_env_array(es, false, &gc);

        for (i = 0; i < n; ++i)
        {
            const int status = plugin_call_item(&pl->common->plugins[i],
                                                pl->per_client.per_client_context[i],
                                                type,
                                                av,
                                                pr ? &pr->list[i] : NULL,
                                                envp
#ifdef ENABLE_CRYPTO
                                                ,certdepth,
                                                current_cert
#endif
                                                );
            switch (status)
            {
                case OPENVPN_PLUGIN_FUNC_SUCCESS:
                    success = true;
                    break;

                case OPENVPN_PLUGIN_FUNC_DEFERRED:
                    deferred = true;
                    break;

                default:
                    error = true;
                    break;
            }
        }

        if (pr)
        {
            pr->n = i;
        }

        gc_free(&gc);

        if (type == OPENVPN_PLUGIN_ENABLE_PF && success)
        {
            return OPENVPN_PLUGIN_FUNC_SUCCESS;
        }
        else if (error)
        {
            return OPENVPN_PLUGIN_FUNC_ERROR;
        }
        else if (deferred)
        {
            return OPENVPN_PLUGIN_FUNC_DEFERRED;
        }
    }

    return OPENVPN_PLUGIN_FUNC_SUCCESS;
}

void
plugin_list_close(struct plugin_list *pl)
{
    if (pl)
    {
        if (pl->common)
        {
            plugin_per_client_destroy(pl->common, &pl->per_client);

            if (pl->common_owned)
            {
                plugin_common_close(pl->common);
            }
        }

        free(pl);
    }
}

void
plugin_abort(void)
{
    struct plugin_common *pc = static_plugin_common;
    static_plugin_common = NULL;
    if (pc)
    {
        int i;

        for (i = 0; i < pc->n; ++i)
        {
            plugin_abort_item(&pc->plugins[i]);
        }
    }
}

bool
plugin_defined(const struct plugin_list *pl, const int type)
{
    bool ret = false;

    if (pl)
    {
        const struct plugin_common *pc = pl->common;

        if (pc)
        {
            int i;
            const unsigned int mask = OPENVPN_PLUGIN_MASK(type);
            for (i = 0; i < pc->n; ++i)
            {
                if (pc->plugins[i].plugin_type_mask & mask)
                {
                    ret = true;
                    break;
                }
            }
        }
    }
    return ret;
}

/*
 * Plugin return functions
 */

static void
openvpn_plugin_string_list_item_free(struct openvpn_plugin_string_list *l)
{
    if (l)
    {
        free(l->name);
        string_clear(l->value);
        free(l->value);
        free(l);
    }
}

static void
openvpn_plugin_string_list_free(struct openvpn_plugin_string_list *l)
{
    struct openvpn_plugin_string_list *next;
    while (l)
    {
        next = l->next;
        openvpn_plugin_string_list_item_free(l);
        l = next;
    }
}

static struct openvpn_plugin_string_list *
openvpn_plugin_string_list_find(struct openvpn_plugin_string_list *l, const char *name)
{
    while (l)
    {
        if (!strcmp(l->name, name))
        {
            return l;
        }
        l = l->next;
    }
    return NULL;
}

void
plugin_return_get_column(const struct plugin_return *src,
                         struct plugin_return *dest,
                         const char *colname)
{
    int i;

    dest->n = 0;
    for (i = 0; i < src->n; ++i)
    {
        dest->list[i] = openvpn_plugin_string_list_find(src->list[i], colname);
    }
    dest->n = i;
}

void
plugin_return_free(struct plugin_return *pr)
{
    int i;
    for (i = 0; i < pr->n; ++i)
    {
        openvpn_plugin_string_list_free(pr->list[i]);
    }
    pr->n = 0;
}

#ifdef ENABLE_DEBUG
void
plugin_return_print(const int msglevel, const char *prefix, const struct plugin_return *pr)
{
    int i;
    msg(msglevel, "PLUGIN_RETURN_PRINT %s", prefix);
    for (i = 0; i < pr->n; ++i)
    {
        struct openvpn_plugin_string_list *l = pr->list[i];
        int count = 0;

        msg(msglevel, "PLUGIN #%d (%s)", i, prefix);
        while (l)
        {
            msg(msglevel, "[%d] '%s' -> '%s'\n",
                ++count,
                l->name,
                l->value);
            l = l->next;
        }
    }
}
#endif /* ifdef ENABLE_DEBUG */

#else  /* ifdef ENABLE_PLUGIN */
static void
dummy(void)
{
}
#endif /* ENABLE_PLUGIN */<|MERGE_RESOLUTION|>--- conflicted
+++ resolved
@@ -42,16 +42,12 @@
 #include "error.h"
 #include "misc.h"
 #include "plugin.h"
-<<<<<<< HEAD
-#include "ssl_backend.h"
-#include "base64.h"
-=======
-#ifdef ENABLE_SSL
+#ifdef ENABLE_CRYPTO
 #include "ssl_backend.h"
 #else
 #define SSLAPI SSLAPI_NONE
 #endif
->>>>>>> 6e7b62a1
+#include "base64.h"
 #include "win32.h"
 #include "memdbg.h"
 
@@ -84,7 +80,6 @@
 }
 
 static const char *
-<<<<<<< HEAD
 plugin_type_name(const int type)
 {
     switch (type)
@@ -130,40 +125,6 @@
 
         default:
             return "PLUGIN_???";
-=======
-plugin_type_name (const int type)
-{
-  switch (type)
-    {
-    case OPENVPN_PLUGIN_UP:
-      return "PLUGIN_UP";
-    case OPENVPN_PLUGIN_DOWN:
-      return "PLUGIN_DOWN";
-    case OPENVPN_PLUGIN_ROUTE_UP:
-      return "PLUGIN_ROUTE_UP";
-    case OPENVPN_PLUGIN_IPCHANGE:
-      return "PLUGIN_IPCHANGE";
-    case OPENVPN_PLUGIN_TLS_VERIFY:
-      return "PLUGIN_TLS_VERIFY";
-    case OPENVPN_PLUGIN_AUTH_USER_PASS_VERIFY:
-      return "PLUGIN_AUTH_USER_PASS_VERIFY";
-    case OPENVPN_PLUGIN_CLIENT_CONNECT:
-      return "PLUGIN_CLIENT_CONNECT";
-    case OPENVPN_PLUGIN_CLIENT_CONNECT_V2:
-      return "PLUGIN_CLIENT_CONNECT";
-    case OPENVPN_PLUGIN_CLIENT_DISCONNECT:
-      return "PLUGIN_CLIENT_DISCONNECT";
-    case OPENVPN_PLUGIN_LEARN_ADDRESS:
-      return "PLUGIN_LEARN_ADDRESS";
-    case OPENVPN_PLUGIN_TLS_FINAL:
-      return "PLUGIN_TLS_FINAL";
-    case OPENVPN_PLUGIN_ENABLE_PF:
-      return "PLUGIN_ENABLE_PF";
-    case OPENVPN_PLUGIN_ROUTE_PREDOWN:
-      return "PLUGIN_ROUTE_PREDOWN";
-    default:
-      return "PLUGIN_???";
->>>>>>> 6e7b62a1
     }
 }
 
@@ -471,7 +432,6 @@
 #endif
 
 static void
-<<<<<<< HEAD
 plugin_open_item(struct plugin *p,
                  const struct plugin_option *o,
                  struct openvpn_plugin_string_list **retlist,
@@ -532,44 +492,6 @@
         else
         {
             ASSERT(0);
-=======
-plugin_open_item (struct plugin *p,
-		  const struct plugin_option *o,
-		  struct openvpn_plugin_string_list **retlist,
-		  const char **envp,
-		  const int init_point)
-{
-  ASSERT (p->initialized);
-
-  /* clear return list */
-  if (retlist)
-    *retlist = NULL;
-
-  if (!p->plugin_handle && init_point == p->requested_initialization_point)
-    {
-      struct gc_arena gc = gc_new ();
-
-      dmsg (D_PLUGIN_DEBUG, "PLUGIN_INIT: PRE");
-      plugin_show_args_env (D_PLUGIN_DEBUG, o->argv, envp);
-
-      /*
-       * Call the plugin initialization
-       */
-      if (p->open3) {
-        struct openvpn_plugin_args_open_in args = { p->plugin_type_mask,
-                                                    (const char ** const) o->argv,
-                                                    (const char ** const) envp,
-                                                    &callbacks };
-        struct openvpn_plugin_args_open_return retargs;
-
-        CLEAR(retargs);
-        retargs.return_list = retlist;
-        if ((*p->open3)(OPENVPN_PLUGINv3_STRUCTVER, &args, &retargs) == OPENVPN_PLUGIN_FUNC_SUCCESS) {
-          p->plugin_type_mask = retargs.type_mask;
-          p->plugin_handle = retargs.handle;
-        } else {
-          p->plugin_handle = NULL;
->>>>>>> 6e7b62a1
         }
 
         msg(D_PLUGIN, "PLUGIN_INIT: POST %s '%s' intercepted=%s %s",
@@ -644,19 +566,7 @@
 #endif
             };
 
-<<<<<<< HEAD
             struct openvpn_plugin_args_func_return retargs;
-=======
-        CLEAR(retargs);
-        retargs.return_list = retlist;
-        status = (*p->func3)(OPENVPN_PLUGINv3_STRUCTVER, &args, &retargs);
-      } else if (p->func2)
-	status = (*p->func2)(p->plugin_handle, type, (const char **)a.argv, envp, per_client_context, retlist);
-      else if (p->func1)
-	status = (*p->func1)(p->plugin_handle, type, (const char **)a.argv, envp);
-      else
-	ASSERT (0);
->>>>>>> 6e7b62a1
 
             CLEAR(retargs);
             retargs.return_list = retlist;
