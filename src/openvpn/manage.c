/*
 *  OpenVPN -- An application to securely tunnel IP networks
 *             over a single TCP/UDP port, with support for SSL/TLS-based
 *             session authentication and key exchange,
 *             packet encryption, packet authentication, and
 *             packet compression.
 *
 *  Copyright (C) 2002-2018 OpenVPN Inc <sales@openvpn.net>
 *
 *  This program is free software; you can redistribute it and/or modify
 *  it under the terms of the GNU General Public License version 2
 *  as published by the Free Software Foundation.
 *
 *  This program is distributed in the hope that it will be useful,
 *  but WITHOUT ANY WARRANTY; without even the implied warranty of
 *  MERCHANTABILITY or FITNESS FOR A PARTICULAR PURPOSE.  See the
 *  GNU General Public License for more details.
 *
 *  You should have received a copy of the GNU General Public License along
 *  with this program; if not, write to the Free Software Foundation, Inc.,
 *  51 Franklin Street, Fifth Floor, Boston, MA 02110-1301 USA.
 */

#ifdef HAVE_CONFIG_H
#include "config.h"
#elif defined(_MSC_VER)
#include "config-msvc.h"
#endif

#include "syshead.h"

#ifdef ENABLE_MANAGEMENT

#include "error.h"
#include "fdmisc.h"
#include "options.h"
#include "sig.h"
#include "event.h"
#include "otime.h"
#include "integer.h"
#include "misc.h"
#include "ssl.h"
#include "common.h"
#include "manage.h"

#include "memdbg.h"

#ifdef ENABLE_PKCS11
#include "pkcs11.h"
#endif

#define MANAGEMENT_ECHO_PULL_INFO 0

#if MANAGEMENT_ECHO_PULL_INFO
#define MANAGEMENT_ECHO_FLAGS LOG_PRINT_INTVAL
#else
#define MANAGEMENT_ECHO_FLAGS 0
#endif

/* tag for blank username/password */
static const char blank_up[] = "[[BLANK]]";

struct management *management; /* GLOBAL */

/* static forward declarations */
static void man_output_standalone(struct management *man, volatile int *signal_received);

static void man_reset_client_socket(struct management *man, const bool exiting);

static void
man_help(void)
{
    msg(M_CLIENT, "Management Interface for %s", title_string);
    msg(M_CLIENT, "Commands:");
    msg(M_CLIENT, "auth-retry t           : Auth failure retry mode (none,interact,nointeract).");
    msg(M_CLIENT, "bytecount n            : Show bytes in/out, update every n secs (0=off).");
    msg(M_CLIENT, "echo [on|off] [N|all]  : Like log, but only show messages in echo buffer.");
    msg(M_CLIENT, "exit|quit              : Close management session.");
    msg(M_CLIENT, "forget-passwords       : Forget passwords entered so far.");
    msg(M_CLIENT, "help                   : Print this message.");
    msg(M_CLIENT, "hold [on|off|release]  : Set/show hold flag to on/off state, or");
    msg(M_CLIENT, "                         release current hold and start tunnel.");
    msg(M_CLIENT, "kill cn                : Kill the client instance(s) having common name cn.");
    msg(M_CLIENT, "kill IP:port           : Kill the client instance connecting from IP:port.");
    msg(M_CLIENT, "load-stats             : Show global server load stats.");
    msg(M_CLIENT, "log [on|off] [N|all]   : Turn on/off realtime log display");
    msg(M_CLIENT, "                         + show last N lines or 'all' for entire history.");
    msg(M_CLIENT, "mute [n]               : Set log mute level to n, or show level if n is absent.");
    msg(M_CLIENT, "needok type action     : Enter confirmation for NEED-OK request of 'type',");
    msg(M_CLIENT, "                         where action = 'ok' or 'cancel'.");
    msg(M_CLIENT, "needstr type action    : Enter confirmation for NEED-STR request of 'type',");
    msg(M_CLIENT, "                         where action is reply string.");
    msg(M_CLIENT, "net                    : (Windows only) Show network info and routing table.");
    msg(M_CLIENT, "password type p        : Enter password p for a queried OpenVPN password.");
    msg(M_CLIENT, "remote type [host port] : Override remote directive, type=ACCEPT|MOD|SKIP.");
    msg(M_CLIENT, "proxy type [host port flags] : Enter dynamic proxy server info.");
    msg(M_CLIENT, "pid                    : Show process ID of the current OpenVPN process.");
#ifdef ENABLE_PKCS11
    msg(M_CLIENT, "pkcs11-id-count        : Get number of available PKCS#11 identities.");
    msg(M_CLIENT, "pkcs11-id-get index    : Get PKCS#11 identity at index.");
#endif
#ifdef MANAGEMENT_DEF_AUTH
    msg(M_CLIENT, "client-auth CID KID    : Authenticate client-id/key-id CID/KID (MULTILINE)");
    msg(M_CLIENT, "client-auth-nt CID KID : Authenticate client-id/key-id CID/KID");
    msg(M_CLIENT, "client-deny CID KID R [CR] : Deny auth client-id/key-id CID/KID with log reason");
    msg(M_CLIENT, "                             text R and optional client reason text CR");
    msg(M_CLIENT, "client-kill CID [M]    : Kill client instance CID with message M (def=RESTART)");
    msg(M_CLIENT, "env-filter [level]     : Set env-var filter level");
#ifdef MANAGEMENT_PF
    msg(M_CLIENT, "client-pf CID          : Define packet filter for client CID (MULTILINE)");
#endif
#endif
#ifdef MANAGMENT_EXTERNAL_KEY
    msg(M_CLIENT, "rsa-sig                : Enter an RSA signature in response to >RSA_SIGN challenge");
    msg(M_CLIENT, "                         Enter signature base64 on subsequent lines followed by END");
    msg(M_CLIENT, "certificate            : Enter a client certificate in response to >NEED-CERT challenge");
    msg(M_CLIENT, "                         Enter certificate base64 on subsequent lines followed by END");
#endif
    msg(M_CLIENT, "signal s               : Send signal s to daemon,");
    msg(M_CLIENT, "                         s = SIGHUP|SIGTERM|SIGUSR1|SIGUSR2.");
    msg(M_CLIENT, "state [on|off] [N|all] : Like log, but show state history.");
    msg(M_CLIENT, "status [n]             : Show current daemon status info using format #n.");
    msg(M_CLIENT, "test n                 : Produce n lines of output for testing/debugging.");
    msg(M_CLIENT, "username type u        : Enter username u for a queried OpenVPN username.");
    msg(M_CLIENT, "verb [n]               : Set log verbosity level to n, or show if n is absent.");
    msg(M_CLIENT, "version                : Show current version number.");
    msg(M_CLIENT, "END");
}

static const char *
man_state_name(const int state)
{
    switch (state)
    {
        case OPENVPN_STATE_INITIAL:
            return "INITIAL";

        case OPENVPN_STATE_CONNECTING:
            return "CONNECTING";

        case OPENVPN_STATE_WAIT:
            return "WAIT";

        case OPENVPN_STATE_AUTH:
            return "AUTH";

        case OPENVPN_STATE_GET_CONFIG:
            return "GET_CONFIG";

        case OPENVPN_STATE_ASSIGN_IP:
            return "ASSIGN_IP";

        case OPENVPN_STATE_ADD_ROUTES:
            return "ADD_ROUTES";

        case OPENVPN_STATE_CONNECTED:
            return "CONNECTED";

        case OPENVPN_STATE_RECONNECTING:
            return "RECONNECTING";

        case OPENVPN_STATE_EXITING:
            return "EXITING";

        case OPENVPN_STATE_RESOLVE:
            return "RESOLVE";

        case OPENVPN_STATE_TCP_CONNECT:
            return "TCP_CONNECT";

        default:
            return "?";
    }
}

static void
man_welcome(struct management *man)
{
    msg(M_CLIENT, ">INFO:OpenVPN Management Interface Version %d -- type 'help' for more info",
        MANAGEMENT_VERSION);
    if (man->persist.special_state_msg)
    {
        msg(M_CLIENT, "%s", man->persist.special_state_msg);
    }
}

static inline bool
man_password_needed(struct management *man)
{
    return man->settings.up.defined && !man->connection.password_verified;
}

static void
man_check_password(struct management *man, const char *line)
{
    if (man_password_needed(man))
    {
        if (streq(line, man->settings.up.password))
        {
            man->connection.password_verified = true;
            msg(M_CLIENT, "SUCCESS: password is correct");
            man_welcome(man);
        }
        else
        {
            man->connection.password_verified = false;
            msg(M_CLIENT, "ERROR: bad password");
            if (++man->connection.password_tries >= MANAGEMENT_N_PASSWORD_RETRIES)
            {
                msg(M_WARN, "MAN: client connection rejected after %d failed password attempts",
                    MANAGEMENT_N_PASSWORD_RETRIES);
                man->connection.halt = true;
            }
        }
    }
}

static void
man_update_io_state(struct management *man)
{
    if (socket_defined(man->connection.sd_cli))
    {
        if (buffer_list_defined(man->connection.out))
        {
            man->connection.state = MS_CC_WAIT_WRITE;
        }
        else
        {
            man->connection.state = MS_CC_WAIT_READ;
        }
    }
}

static void
man_output_list_push_finalize(struct management *man)
{
    if (management_connected(man))
    {
        man_update_io_state(man);
        if (!man->persist.standalone_disabled)
        {
            volatile int signal_received = 0;
            man_output_standalone(man, &signal_received);
        }
    }
}

static void
man_output_list_push_str(struct management *man, const char *str)
{
    if (management_connected(man) && str)
    {
        buffer_list_push(man->connection.out, str);
    }
}

static void
man_output_list_push(struct management *man, const char *str)
{
    man_output_list_push_str(man, str);
    man_output_list_push_finalize(man);
}

static void
man_prompt(struct management *man)
{
    if (man_password_needed(man))
    {
        man_output_list_push(man, "ENTER PASSWORD:");
    }
#if 0 /* should we use prompt? */
    else
    {
        man_output_list_push(man, ">");
    }
#endif
}

static void
man_delete_unix_socket(struct management *man)
{
#if UNIX_SOCK_SUPPORT
    if ((man->settings.flags & (MF_UNIX_SOCK|MF_CONNECT_AS_CLIENT)) == MF_UNIX_SOCK)
    {
        socket_delete_unix(&man->settings.local_unix);
    }
#endif
}

static void
man_close_socket(struct management *man, const socket_descriptor_t sd)
{
#ifndef _WIN32
    /*
     * Windows doesn't need this because the ne32 event is permanently
     * enabled at struct management scope.
     */
    if (man->persist.callback.delete_event)
    {
        (*man->persist.callback.delete_event)(man->persist.callback.arg, sd);
    }
#endif
    openvpn_close_socket(sd);
}

static void
virtual_output_callback_func(void *arg, const unsigned int flags, const char *str)
{
    struct management *man = (struct management *) arg;
    static int recursive_level = 0; /* GLOBAL */

<<<<<<< HEAD
#define AF_DID_PUSH  (1<<0)
#define AF_DID_RESET (1<<1)
=======
# define AF_DID_PUSH  (1<<0)
# define AF_DID_RESET (1<<1)
>>>>>>> 6e7b62a1

    if (!recursive_level) /* don't allow recursion */
    {
<<<<<<< HEAD
        struct gc_arena gc = gc_new();
        struct log_entry e;
        const char *out = NULL;
        unsigned int action_flags = 0;
=======
      struct gc_arena gc = gc_new ();
      struct log_entry e;
      const char *out = NULL;
      unsigned int action_flags = 0;
>>>>>>> 6e7b62a1

        ++recursive_level;

        CLEAR(e);
        update_time();
        e.timestamp = now;
        e.u.msg_flags = flags;
        e.string = str;

        if (flags & M_FATAL)
        {
            man->persist.standalone_disabled = false;
        }

        if (flags != M_CLIENT)
        {
            log_history_add(man->persist.log, &e);
        }

        if (!man_password_needed(man))
        {
            if (flags == M_CLIENT)
            {
                out = log_entry_print(&e, LOG_PRINT_CRLF, &gc);
            }
            else if (man->connection.log_realtime)
            {
                out = log_entry_print(&e, LOG_PRINT_INT_DATE
                                      |   LOG_PRINT_MSG_FLAGS
                                      |   LOG_PRINT_LOG_PREFIX
                                      |   LOG_PRINT_CRLF, &gc);
            }
            if (out)
            {
                man_output_list_push_str(man, out);
                action_flags |= AF_DID_PUSH;
            }
            if (flags & M_FATAL)
            {
                out = log_entry_print(&e, LOG_FATAL_NOTIFY|LOG_PRINT_CRLF, &gc);
                if (out)
                {
                    man_output_list_push_str(man, out);
                    action_flags |= (AF_DID_PUSH|AF_DID_RESET);
                }
            }
        }

        gc_free(&gc);

        if (action_flags & AF_DID_PUSH)
        {
            man_output_list_push_finalize(man);
        }
        if (action_flags & AF_DID_RESET)
        {
            man_reset_client_socket(man, true);
        }

<<<<<<< HEAD
        --recursive_level;
=======
      gc_free (&gc);

      if (action_flags & AF_DID_PUSH)
        man_output_list_push_finalize (man);
      if (action_flags & AF_DID_RESET)
        man_reset_client_socket (man, true);

      --recursive_level;
>>>>>>> 6e7b62a1
    }
}

/*
 * Given a signal, return the signal with possible remapping applied,
 * or -1 if the signal should be ignored.
 */
static int
man_mod_signal(const struct management *man, const int signum)
{
    const unsigned int flags = man->settings.mansig;
    int s = signum;
    if (s == SIGUSR1)
    {
        if (flags & MANSIG_MAP_USR1_TO_HUP)
        {
            s = SIGHUP;
        }
        if (flags & MANSIG_MAP_USR1_TO_TERM)
        {
            s = SIGTERM;
        }
    }
    if (flags & MANSIG_IGNORE_USR1_HUP)
    {
        if (s == SIGHUP || s == SIGUSR1)
        {
            s = -1;
        }
    }
    return s;
}

static void
man_signal(struct management *man, const char *name)
{
    const int sig = parse_signal(name);
    if (sig >= 0)
    {
        const int sig_mod = man_mod_signal(man, sig);
        if (sig_mod >= 0)
        {
            throw_signal(sig_mod);
            msg(M_CLIENT, "SUCCESS: signal %s thrown", signal_name(sig_mod, true));
        }
        else
        {
            if (man->persist.special_state_msg)
            {
                msg(M_CLIENT, "%s", man->persist.special_state_msg);
            }
            else
            {
                msg(M_CLIENT, "ERROR: signal '%s' is currently ignored", name);
            }
        }
    }
    else
    {
        msg(M_CLIENT, "ERROR: signal '%s' is not a known signal type", name);
    }
}

static void
man_status(struct management *man, const int version, struct status_output *so)
{
    if (man->persist.callback.status)
    {
        (*man->persist.callback.status)(man->persist.callback.arg, version, so);
    }
    else
    {
        msg(M_CLIENT, "ERROR: The 'status' command is not supported by the current daemon mode");
    }
}

static void
man_bytecount(struct management *man, const int update_seconds)
{
    if (update_seconds >= 0)
    {
        man->connection.bytecount_update_seconds = update_seconds;
    }
    else
    {
        man->connection.bytecount_update_seconds = 0;
    }
    msg(M_CLIENT, "SUCCESS: bytecount interval changed");
}

void
man_bytecount_output_client(struct management *man)
{
    char in[32];
    char out[32];
    /* do in a roundabout way to work around possible mingw or mingw-glibc bug */
    openvpn_snprintf(in, sizeof(in), counter_format, man->persist.bytes_in);
    openvpn_snprintf(out, sizeof(out), counter_format, man->persist.bytes_out);
    msg(M_CLIENT, ">BYTECOUNT:%s,%s", in, out);
    man->connection.bytecount_last_update = now;
}

#ifdef MANAGEMENT_DEF_AUTH

void
man_bytecount_output_server(struct management *man,
                            const counter_type *bytes_in_total,
                            const counter_type *bytes_out_total,
                            struct man_def_auth_context *mdac)
{
    char in[32];
    char out[32];
    /* do in a roundabout way to work around possible mingw or mingw-glibc bug */
    openvpn_snprintf(in, sizeof(in), counter_format, *bytes_in_total);
    openvpn_snprintf(out, sizeof(out), counter_format, *bytes_out_total);
    msg(M_CLIENT, ">BYTECOUNT_CLI:%lu,%s,%s", mdac->cid, in, out);
    mdac->bytecount_last_update = now;
}

#endif

static void
man_kill(struct management *man, const char *victim)
{
    struct gc_arena gc = gc_new();

    if (man->persist.callback.kill_by_cn && man->persist.callback.kill_by_addr)
    {
        struct buffer buf;
        char p1[128];
        char p2[128];
        int n_killed;

        buf_set_read(&buf, (uint8_t *) victim, strlen(victim) + 1);
        buf_parse(&buf, ':', p1, sizeof(p1));
        buf_parse(&buf, ':', p2, sizeof(p2));

        if (strlen(p1) && strlen(p2))
        {
            /* IP:port specified */
            bool status;
            const in_addr_t addr = getaddr(GETADDR_HOST_ORDER|GETADDR_MSG_VIRT_OUT, p1, 0, &status, NULL);
            if (status)
            {
                const int port = atoi(p2);
                if (port > 0 && port < 65536)
                {
                    n_killed = (*man->persist.callback.kill_by_addr)(man->persist.callback.arg, addr, port);
                    if (n_killed > 0)
                    {
                        msg(M_CLIENT, "SUCCESS: %d client(s) at address %s:%d killed",
                            n_killed,
                            print_in_addr_t(addr, 0, &gc),
                            port);
                    }
                    else
                    {
                        msg(M_CLIENT, "ERROR: client at address %s:%d not found",
                            print_in_addr_t(addr, 0, &gc),
                            port);
                    }
                }
                else
                {
                    msg(M_CLIENT, "ERROR: port number is out of range: %s", p2);
                }
            }
            else
            {
                msg(M_CLIENT, "ERROR: error parsing IP address: %s", p1);
            }
        }
        else if (strlen(p1))
        {
            /* common name specified */
            n_killed = (*man->persist.callback.kill_by_cn)(man->persist.callback.arg, p1);
            if (n_killed > 0)
            {
                msg(M_CLIENT, "SUCCESS: common name '%s' found, %d client(s) killed", p1, n_killed);
            }
            else
            {
                msg(M_CLIENT, "ERROR: common name '%s' not found", p1);
            }
        }
        else
        {
            msg(M_CLIENT, "ERROR: kill parse");
        }
    }
    else
    {
        msg(M_CLIENT, "ERROR: The 'kill' command is not supported by the current daemon mode");
    }

    gc_free(&gc);
}

/*
 * General-purpose history command handler
 * for the log and echo commands.
 */
static void
man_history(struct management *man,
            const char *parm,
            const char *type,
            struct log_history *log,
            bool *realtime,
            const unsigned int lep_flags)
{
    struct gc_arena gc = gc_new();
    int n = 0;

    if (streq(parm, "on"))
    {
        *realtime = true;
        msg(M_CLIENT, "SUCCESS: real-time %s notification set to ON", type);
    }
    else if (streq(parm, "off"))
    {
        *realtime = false;
        msg(M_CLIENT, "SUCCESS: real-time %s notification set to OFF", type);
    }
    else if (streq(parm, "all") || (n = atoi(parm)) > 0)
    {
        const int size = log_history_size(log);
        const int start = (n ? n : size) - 1;
        int i;

        for (i = start; i >= 0; --i)
        {
            const struct log_entry *e = log_history_ref(log, i);
            if (e)
            {
                const char *out = log_entry_print(e, lep_flags, &gc);
                virtual_output_callback_func(man, M_CLIENT, out);
            }
        }
        msg(M_CLIENT, "END");
    }
    else
    {
        msg(M_CLIENT, "ERROR: %s parameter must be 'on' or 'off' or some number n or 'all'", type);
    }

    gc_free(&gc);
}

static void
man_log(struct management *man, const char *parm)
{
    man_history(man,
                parm,
                "log",
                man->persist.log,
                &man->connection.log_realtime,
                LOG_PRINT_INT_DATE|LOG_PRINT_MSG_FLAGS);
}

static void
man_echo(struct management *man, const char *parm)
{
    man_history(man,
                parm,
                "echo",
                man->persist.echo,
                &man->connection.echo_realtime,
                LOG_PRINT_INT_DATE|MANAGEMENT_ECHO_FLAGS);
}

static void
man_state(struct management *man, const char *parm)
{
    man_history(man,
                parm,
                "state",
                man->persist.state,
                &man->connection.state_realtime,
                LOG_PRINT_INT_DATE|LOG_PRINT_STATE
                |LOG_PRINT_LOCAL_IP|LOG_PRINT_REMOTE_IP);
}

static void
man_up_finalize(struct management *man)
{
    switch (man->connection.up_query_mode)
    {
        case UP_QUERY_USER_PASS:
            if (!strlen(man->connection.up_query.username))
            {
                break;
            }

        /* fall through */
        case UP_QUERY_PASS:
        case UP_QUERY_NEED_OK:
        case UP_QUERY_NEED_STR:
            if (strlen(man->connection.up_query.password))
            {
                man->connection.up_query.defined = true;
            }
            break;

        case UP_QUERY_DISABLED:
            man->connection.up_query.defined = false;
            break;

        default:
            ASSERT(0);
    }
}

static void
man_query_user_pass(struct management *man,
                    const char *type,
                    const char *string,
                    const bool needed,
                    const char *prompt,
                    char *dest,
                    int len)
{
    if (needed)
    {
        ASSERT(man->connection.up_query_type);
        if (streq(man->connection.up_query_type, type))
        {
            strncpynt(dest, string, len);
            man_up_finalize(man);
            msg(M_CLIENT, "SUCCESS: '%s' %s entered, but not yet verified",
                type,
                prompt);
        }
        else
        {
            msg(M_CLIENT, "ERROR: %s of type '%s' entered, but we need one of type '%s'",
                prompt,
                type,
                man->connection.up_query_type);
        }
    }
    else
    {
        msg(M_CLIENT, "ERROR: no %s is currently needed at this time", prompt);
    }
}

static void
man_query_username(struct management *man, const char *type, const char *string)
{
    const bool needed = ((man->connection.up_query_mode == UP_QUERY_USER_PASS
                          ) && man->connection.up_query_type);
    man_query_user_pass(man, type, string, needed, "username", man->connection.up_query.username, USER_PASS_LEN);
}

static void
man_query_password(struct management *man, const char *type, const char *string)
{
    const bool needed = ((man->connection.up_query_mode == UP_QUERY_PASS
                          || man->connection.up_query_mode == UP_QUERY_USER_PASS
                          ) && man->connection.up_query_type);
    if (!string[0]) /* allow blank passwords to be passed through using the blank_up tag */
    {
        string = blank_up;
    }
    man_query_user_pass(man, type, string, needed, "password", man->connection.up_query.password, USER_PASS_LEN);
}

static void
man_query_need_ok(struct management *man, const char *type, const char *action)
{
    const bool needed = ((man->connection.up_query_mode == UP_QUERY_NEED_OK) && man->connection.up_query_type);
    man_query_user_pass(man, type, action, needed, "needok-confirmation", man->connection.up_query.password, USER_PASS_LEN);
}

static void
man_query_need_str(struct management *man, const char *type, const char *action)
{
    const bool needed = ((man->connection.up_query_mode == UP_QUERY_NEED_STR) && man->connection.up_query_type);
    man_query_user_pass(man, type, action, needed, "needstr-string", man->connection.up_query.password, USER_PASS_LEN);
}

static void
man_forget_passwords(struct management *man)
{
#ifdef ENABLE_CRYPTO
    ssl_purge_auth(false);
    msg(M_CLIENT, "SUCCESS: Passwords were forgotten");
#endif
}

static void
man_net(struct management *man)
{
    if (man->persist.callback.show_net)
    {
        (*man->persist.callback.show_net)(man->persist.callback.arg, M_CLIENT);
    }
    else
    {
        msg(M_CLIENT, "ERROR: The 'net' command is not supported by the current daemon mode");
    }
}

#ifdef ENABLE_PKCS11

static void
man_pkcs11_id_count(struct management *man)
{
    msg(M_CLIENT, ">PKCS11ID-COUNT:%d", pkcs11_management_id_count());
}

static void
man_pkcs11_id_get(struct management *man, const int index)
{
    char *id = NULL;
    char *base64 = NULL;

    if (pkcs11_management_id_get(index, &id, &base64))
    {
        msg(M_CLIENT, ">PKCS11ID-ENTRY:'%d', ID:'%s', BLOB:'%s'", index, id, base64);
    }
    else
    {
        msg(M_CLIENT, ">PKCS11ID-ENTRY:'%d'", index);
    }

    if (id != NULL)
    {
        free(id);
    }
    if (base64 != NULL)
    {
        free(base64);
    }
}

#endif /* ifdef ENABLE_PKCS11 */

static void
man_hold(struct management *man, const char *cmd)
{
    if (cmd)
    {
        if (streq(cmd, "on"))
        {
            man->settings.flags |= MF_HOLD;
            msg(M_CLIENT, "SUCCESS: hold flag set to ON");
        }
        else if (streq(cmd, "off"))
        {
            man->settings.flags &= ~MF_HOLD;
            msg(M_CLIENT, "SUCCESS: hold flag set to OFF");
        }
        else if (streq(cmd, "release"))
        {
            man->persist.hold_release = true;
            msg(M_CLIENT, "SUCCESS: hold release succeeded");
        }
        else
        {
            msg(M_CLIENT, "ERROR: bad hold command parameter");
        }
    }
    else
    {
        msg(M_CLIENT, "SUCCESS: hold=%d", BOOL_CAST(man->settings.flags & MF_HOLD));
    }
}

#ifdef MANAGEMENT_IN_EXTRA

#define IER_RESET      0
#define IER_NEW        1

static void
in_extra_reset(struct man_connection *mc, const int mode)
{
    if (mc)
    {
        if (mode != IER_NEW)
        {
            mc->in_extra_cmd = IEC_UNDEF;
#ifdef MANAGEMENT_DEF_AUTH
            mc->in_extra_cid = 0;
            mc->in_extra_kid = 0;
#endif
        }
        if (mc->in_extra)
        {
            buffer_list_free(mc->in_extra);
            mc->in_extra = NULL;
        }
        if (mode == IER_NEW)
        {
            mc->in_extra = buffer_list_new(0);
        }
    }
}

static void
in_extra_dispatch(struct management *man)
{
    switch (man->connection.in_extra_cmd)
    {
#ifdef MANAGEMENT_DEF_AUTH
        case IEC_CLIENT_AUTH:
            if (man->persist.callback.client_auth)
            {
                const bool status = (*man->persist.callback.client_auth)
                                        (man->persist.callback.arg,
                                        man->connection.in_extra_cid,
                                        man->connection.in_extra_kid,
                                        true,
                                        NULL,
                                        NULL,
                                        man->connection.in_extra);
                man->connection.in_extra = NULL;
                if (status)
                {
                    msg(M_CLIENT, "SUCCESS: client-auth command succeeded");
                }
                else
                {
                    msg(M_CLIENT, "ERROR: client-auth command failed");
                }
            }
            else
            {
                msg(M_CLIENT, "ERROR: The client-auth command is not supported by the current daemon mode");
            }
            break;

#endif /* ifdef MANAGEMENT_DEF_AUTH */
#ifdef MANAGEMENT_PF
        case IEC_CLIENT_PF:
            if (man->persist.callback.client_pf)
            {
                const bool status = (*man->persist.callback.client_pf)
                                        (man->persist.callback.arg,
                                        man->connection.in_extra_cid,
                                        man->connection.in_extra);
                man->connection.in_extra = NULL;
                if (status)
                {
                    msg(M_CLIENT, "SUCCESS: client-pf command succeeded");
                }
                else
                {
                    msg(M_CLIENT, "ERROR: client-pf command failed");
                }
            }
            else
            {
                msg(M_CLIENT, "ERROR: The client-pf command is not supported by the current daemon mode");
            }
            break;

#endif /* ifdef MANAGEMENT_PF */
#ifdef MANAGMENT_EXTERNAL_KEY
        case IEC_RSA_SIGN:
            man->connection.ext_key_state = EKS_READY;
            buffer_list_free(man->connection.ext_key_input);
            man->connection.ext_key_input = man->connection.in_extra;
            man->connection.in_extra = NULL;
            return;

        case IEC_CERTIFICATE:
            man->connection.ext_cert_state = EKS_READY;
            buffer_list_free(man->connection.ext_cert_input);
            man->connection.ext_cert_input = man->connection.in_extra;
            man->connection.in_extra = NULL;
            return;
#endif
    }
    in_extra_reset(&man->connection, IER_RESET);
}

#endif /* MANAGEMENT_IN_EXTRA */

#ifdef MANAGEMENT_DEF_AUTH

static bool
parse_cid(const char *str, unsigned long *cid)
{
    if (sscanf(str, "%lu", cid) == 1)
    {
        return true;
    }
    else
    {
        msg(M_CLIENT, "ERROR: cannot parse CID");
        return false;
    }
}

static bool
parse_kid(const char *str, unsigned int *kid)
{
    if (sscanf(str, "%u", kid) == 1)
    {
        return true;
    }
    else
    {
        msg(M_CLIENT, "ERROR: cannot parse KID");
        return false;
    }
}

static void
man_client_auth(struct management *man, const char *cid_str, const char *kid_str, const bool extra)
{
    struct man_connection *mc = &man->connection;
    mc->in_extra_cid = 0;
    mc->in_extra_kid = 0;
    if (parse_cid(cid_str, &mc->in_extra_cid)
        && parse_kid(kid_str, &mc->in_extra_kid))
    {
        mc->in_extra_cmd = IEC_CLIENT_AUTH;
        in_extra_reset(mc, IER_NEW);
        if (!extra)
        {
            in_extra_dispatch(man);
        }
    }
}

static void
man_client_deny(struct management *man, const char *cid_str, const char *kid_str, const char *reason, const char *client_reason)
{
    unsigned long cid = 0;
    unsigned int kid = 0;
    if (parse_cid(cid_str, &cid) && parse_kid(kid_str, &kid))
    {
        if (man->persist.callback.client_auth)
        {
            const bool status = (*man->persist.callback.client_auth)
                                    (man->persist.callback.arg,
                                    cid,
                                    kid,
                                    false,
                                    reason,
                                    client_reason,
                                    NULL);
            if (status)
            {
                msg(M_CLIENT, "SUCCESS: client-deny command succeeded");
            }
            else
            {
                msg(M_CLIENT, "ERROR: client-deny command failed");
            }
        }
        else
        {
            msg(M_CLIENT, "ERROR: The client-deny command is not supported by the current daemon mode");
        }
    }
}

static void
man_client_kill(struct management *man, const char *cid_str, const char *kill_msg)
{
    unsigned long cid = 0;
    if (parse_cid(cid_str, &cid))
    {
        if (man->persist.callback.kill_by_cid)
        {
            const bool status = (*man->persist.callback.kill_by_cid)(man->persist.callback.arg, cid, kill_msg);
            if (status)
            {
                msg(M_CLIENT, "SUCCESS: client-kill command succeeded");
            }
            else
            {
                msg(M_CLIENT, "ERROR: client-kill command failed");
            }
        }
        else
        {
            msg(M_CLIENT, "ERROR: The client-kill command is not supported by the current daemon mode");
        }
    }
}

static void
man_client_n_clients(struct management *man)
{
    if (man->persist.callback.n_clients)
    {
        const int nclients = (*man->persist.callback.n_clients)(man->persist.callback.arg);
        msg(M_CLIENT, "SUCCESS: nclients=%d", nclients);
    }
    else
    {
        msg(M_CLIENT, "ERROR: The nclients command is not supported by the current daemon mode");
    }
}

static void
man_env_filter(struct management *man, const int level)
{
    man->connection.env_filter_level = level;
    msg(M_CLIENT, "SUCCESS: env_filter_level=%d", level);
}

#ifdef MANAGEMENT_PF

static void
man_client_pf(struct management *man, const char *cid_str)
{
    struct man_connection *mc = &man->connection;
    mc->in_extra_cid = 0;
    mc->in_extra_kid = 0;
    if (parse_cid(cid_str, &mc->in_extra_cid))
    {
        mc->in_extra_cmd = IEC_CLIENT_PF;
        in_extra_reset(mc, IER_NEW);
    }
}

#endif /* MANAGEMENT_PF */
#endif /* MANAGEMENT_DEF_AUTH */

#ifdef MANAGMENT_EXTERNAL_KEY

static void
man_rsa_sig(struct management *man)
{
    struct man_connection *mc = &man->connection;
    if (mc->ext_key_state == EKS_SOLICIT)
    {
        mc->ext_key_state = EKS_INPUT;
        mc->in_extra_cmd = IEC_RSA_SIGN;
        in_extra_reset(mc, IER_NEW);
    }
    else
    {
        msg(M_CLIENT, "ERROR: The rsa-sig command is not currently available");
    }
}

static void
man_certificate(struct management *man)
{
    struct man_connection *mc = &man->connection;
    if (mc->ext_cert_state == EKS_SOLICIT)
    {
        mc->ext_cert_state = EKS_INPUT;
        mc->in_extra_cmd = IEC_CERTIFICATE;
        in_extra_reset(mc, IER_NEW);
    }
    else
    {
        msg(M_CLIENT, "ERROR: The certificate command is not currently available");
    }
}

#endif /* ifdef MANAGMENT_EXTERNAL_KEY */

static void
man_load_stats(struct management *man)
{
    extern counter_type link_read_bytes_global;
    extern counter_type link_write_bytes_global;
    int nclients = 0;

    if (man->persist.callback.n_clients)
    {
        nclients = (*man->persist.callback.n_clients)(man->persist.callback.arg);
    }
    msg(M_CLIENT, "SUCCESS: nclients=%d,bytesin=" counter_format ",bytesout=" counter_format,
        nclients,
        link_read_bytes_global,
        link_write_bytes_global);
}

#define MN_AT_LEAST (1<<0)

static bool
man_need(struct management *man, const char **p, const int n, unsigned int flags)
{
    int i;
    ASSERT(p[0]);
    for (i = 1; i <= n; ++i)
    {
        if (!p[i])
        {
            msg(M_CLIENT, "ERROR: the '%s' command requires %s%d parameter%s",
                p[0],
                (flags & MN_AT_LEAST) ? "at least " : "",
                n,
                n > 1 ? "s" : "");
            return false;
        }
    }
    return true;
}

static void
man_proxy(struct management *man, const char **p)
{
    if (man->persist.callback.proxy_cmd)
    {
        const bool status = (*man->persist.callback.proxy_cmd)(man->persist.callback.arg, p);
        if (status)
        {
            msg(M_CLIENT, "SUCCESS: proxy command succeeded");
        }
        else
        {
            msg(M_CLIENT, "ERROR: proxy command failed");
        }
    }
    else
    {
        msg(M_CLIENT, "ERROR: The proxy command is not supported by the current daemon mode");
    }
}

static void
man_remote(struct management *man, const char **p)
{
    if (man->persist.callback.remote_cmd)
    {
        const bool status = (*man->persist.callback.remote_cmd)(man->persist.callback.arg, p);
        if (status)
        {
            msg(M_CLIENT, "SUCCESS: remote command succeeded");
        }
        else
        {
            msg(M_CLIENT, "ERROR: remote command failed");
        }
    }
    else
    {
        msg(M_CLIENT, "ERROR: The remote command is not supported by the current daemon mode");
    }
}

#ifdef TARGET_ANDROID
static void
man_network_change(struct management *man, bool samenetwork)
{
    /* Called to signal the OpenVPN that the network configuration has changed and
     * the client should either float or reconnect.
     *
     * The code is currently only used by ics-openvpn
     */
    if (man->persist.callback.network_change)
    {
        int fd = (*man->persist.callback.network_change)
                     (man->persist.callback.arg, samenetwork);
        man->connection.fdtosend = fd;
        msg(M_CLIENT, "PROTECTFD: fd '%d' sent to be protected", fd);
        if (fd == -2)
        {
            man_signal(man, "SIGUSR1");
        }
    }
}
#endif

static void
man_dispatch_command(struct management *man, struct status_output *so, const char **p, const int nparms)
{
    struct gc_arena gc = gc_new();

    ASSERT(p[0]);
    if (streq(p[0], "exit") || streq(p[0], "quit"))
    {
        man->connection.halt = true;
        goto done;
    }
    else if (streq(p[0], "help"))
    {
        man_help();
    }
    else if (streq(p[0], "version"))
    {
        msg(M_CLIENT, "OpenVPN Version: %s", title_string);
        msg(M_CLIENT, "Management Version: %d", MANAGEMENT_VERSION);
        msg(M_CLIENT, "END");
    }
    else if (streq(p[0], "pid"))
    {
        msg(M_CLIENT, "SUCCESS: pid=%d", platform_getpid());
    }
#ifdef MANAGEMENT_DEF_AUTH
    else if (streq(p[0], "nclients"))
    {
        man_client_n_clients(man);
    }
    else if (streq(p[0], "env-filter"))
    {
        int level = 0;
        if (p[1])
        {
            level = atoi(p[1]);
        }
        man_env_filter(man, level);
    }
#endif
    else if (streq(p[0], "signal"))
    {
        if (man_need(man, p, 1, 0))
        {
            man_signal(man, p[1]);
        }
    }
#ifdef TARGET_ANDROID
    else if (streq(p[0], "network-change"))
    {
        bool samenetwork = false;
        if (p[1] && streq(p[1], "samenetwork"))
        {
            samenetwork = true;
        }

        man_network_change(man, samenetwork);
    }
#endif
    else if (streq(p[0], "load-stats"))
    {
        man_load_stats(man);
    }
    else if (streq(p[0], "status"))
    {
        int version = 0;
        if (p[1])
        {
            version = atoi(p[1]);
        }
        man_status(man, version, so);
    }
    else if (streq(p[0], "kill"))
    {
        if (man_need(man, p, 1, 0))
        {
            man_kill(man, p[1]);
        }
    }
    else if (streq(p[0], "verb"))
    {
        if (p[1])
        {
            const int level = atoi(p[1]);
            if (set_debug_level(level, 0))
            {
                msg(M_CLIENT, "SUCCESS: verb level changed");
            }
            else
            {
                msg(M_CLIENT, "ERROR: verb level is out of range");
            }
        }
        else
        {
            msg(M_CLIENT, "SUCCESS: verb=%d", get_debug_level());
        }
    }
    else if (streq(p[0], "mute"))
    {
        if (p[1])
        {
            const int level = atoi(p[1]);
            if (set_mute_cutoff(level))
            {
                msg(M_CLIENT, "SUCCESS: mute level changed");
            }
            else
            {
                msg(M_CLIENT, "ERROR: mute level is out of range");
            }
        }
        else
        {
            msg(M_CLIENT, "SUCCESS: mute=%d", get_mute_cutoff());
        }
    }
    else if (streq(p[0], "auth-retry"))
    {
#if P2MP
        if (p[1])
        {
            if (auth_retry_set(M_CLIENT, p[1]))
            {
                msg(M_CLIENT, "SUCCESS: auth-retry parameter changed");
            }
            else
            {
                msg(M_CLIENT, "ERROR: bad auth-retry parameter");
            }
        }
        else
        {
            msg(M_CLIENT, "SUCCESS: auth-retry=%s", auth_retry_print());
        }
#else  /* if P2MP */
        msg(M_CLIENT, "ERROR: auth-retry feature is unavailable");
#endif
    }
    else if (streq(p[0], "state"))
    {
        if (!p[1])
        {
            man_state(man, "1");
        }
        else
        {
            if (p[1])
            {
                man_state(man, p[1]);
            }
            if (p[2])
            {
                man_state(man, p[2]);
            }
        }
    }
    else if (streq(p[0], "log"))
    {
        if (man_need(man, p, 1, MN_AT_LEAST))
        {
            if (p[1])
            {
                man_log(man, p[1]);
            }
            if (p[2])
            {
                man_log(man, p[2]);
            }
        }
    }
    else if (streq(p[0], "echo"))
    {
        if (man_need(man, p, 1, MN_AT_LEAST))
        {
            if (p[1])
            {
                man_echo(man, p[1]);
            }
            if (p[2])
            {
                man_echo(man, p[2]);
            }
        }
    }
    else if (streq(p[0], "username"))
    {
        if (man_need(man, p, 2, 0))
        {
            man_query_username(man, p[1], p[2]);
        }
    }
    else if (streq(p[0], "password"))
    {
        if (man_need(man, p, 2, 0))
        {
            man_query_password(man, p[1], p[2]);
        }
    }
    else if (streq(p[0], "forget-passwords"))
    {
        man_forget_passwords(man);
    }
    else if (streq(p[0], "needok"))
    {
        if (man_need(man, p, 2, 0))
        {
            man_query_need_ok(man, p[1], p[2]);
        }
    }
    else if (streq(p[0], "needstr"))
    {
        if (man_need(man, p, 2, 0))
        {
            man_query_need_str(man, p[1], p[2]);
        }
    }
    else if (streq(p[0], "net"))
    {
        man_net(man);
    }
    else if (streq(p[0], "hold"))
    {
        man_hold(man, p[1]);
    }
    else if (streq(p[0], "bytecount"))
    {
        if (man_need(man, p, 1, 0))
        {
            man_bytecount(man, atoi(p[1]));
        }
    }
#ifdef MANAGEMENT_DEF_AUTH
    else if (streq(p[0], "client-kill"))
    {
        if (man_need(man, p, 1, MN_AT_LEAST))
        {
            man_client_kill(man, p[1], p[2]);
        }
    }
    else if (streq(p[0], "client-deny"))
    {
        if (man_need(man, p, 3, MN_AT_LEAST))
        {
            man_client_deny(man, p[1], p[2], p[3], p[4]);
        }
    }
    else if (streq(p[0], "client-auth-nt"))
    {
        if (man_need(man, p, 2, 0))
        {
            man_client_auth(man, p[1], p[2], false);
        }
    }
    else if (streq(p[0], "client-auth"))
    {
        if (man_need(man, p, 2, 0))
        {
            man_client_auth(man, p[1], p[2], true);
        }
    }
#ifdef MANAGEMENT_PF
    else if (streq(p[0], "client-pf"))
    {
        if (man_need(man, p, 1, 0))
        {
            man_client_pf(man, p[1]);
        }
    }
#endif
#endif /* ifdef MANAGEMENT_DEF_AUTH */
#ifdef MANAGMENT_EXTERNAL_KEY
    else if (streq(p[0], "rsa-sig"))
    {
        man_rsa_sig(man);
    }
    else if (streq(p[0], "certificate"))
    {
        man_certificate(man);
    }
#endif
#ifdef ENABLE_PKCS11
    else if (streq(p[0], "pkcs11-id-count"))
    {
        man_pkcs11_id_count(man);
    }
    else if (streq(p[0], "pkcs11-id-get"))
    {
        if (man_need(man, p, 1, 0))
        {
            man_pkcs11_id_get(man, atoi(p[1]));
        }
    }
#endif
    else if (streq(p[0], "proxy"))
    {
        if (man_need(man, p, 1, MN_AT_LEAST))
        {
            man_proxy(man, p);
        }
    }
    else if (streq(p[0], "remote"))
    {
        if (man_need(man, p, 1, MN_AT_LEAST))
        {
            man_remote(man, p);
        }
    }
#if 1
    else if (streq(p[0], "test"))
    {
        if (man_need(man, p, 1, 0))
        {
            int i;
            const int n = atoi(p[1]);
            for (i = 0; i < n; ++i)
            {
                msg(M_CLIENT, "[%d] The purpose of this command is to generate large amounts of output.", i);
            }
        }
    }
#endif
    else
    {
        msg(M_CLIENT, "ERROR: unknown command, enter 'help' for more options");
    }

done:
    gc_free(&gc);
}

#ifdef _WIN32

static void
man_start_ne32(struct management *man)
{
    switch (man->connection.state)
    {
        case MS_LISTEN:
            net_event_win32_start(&man->connection.ne32, FD_ACCEPT, man->connection.sd_top);
            break;

        case MS_CC_WAIT_READ:
        case MS_CC_WAIT_WRITE:
            net_event_win32_start(&man->connection.ne32, FD_READ|FD_WRITE|FD_CLOSE, man->connection.sd_cli);
            break;

        default:
            ASSERT(0);
    }
}

static void
man_stop_ne32(struct management *man)
{
    net_event_win32_stop(&man->connection.ne32);
}

#endif /* ifdef _WIN32 */

static void
man_record_peer_info(struct management *man)
{
    struct gc_arena gc = gc_new();
    if (man->settings.write_peer_info_file)
    {
        bool success = false;
#ifdef HAVE_GETSOCKNAME
        if (socket_defined(man->connection.sd_cli))
        {
            struct sockaddr_in addr;
            socklen_t addrlen = sizeof(addr);
            int status;

            CLEAR(addr);
            status = getsockname(man->connection.sd_cli, (struct sockaddr *)&addr, &addrlen);
            if (!status && addrlen == sizeof(addr))
            {
                const in_addr_t a = ntohl(addr.sin_addr.s_addr);
                const int p = ntohs(addr.sin_port);
                FILE *fp = platform_fopen(man->settings.write_peer_info_file, "w");
                if (fp)
                {
                    fprintf(fp, "%s\n%d\n", print_in_addr_t(a, 0, &gc), p);
                    if (!fclose(fp))
                    {
                        success = true;
                    }
                }
            }
        }
#endif /* ifdef HAVE_GETSOCKNAME */
        if (!success)
        {
            msg(D_MANAGEMENT, "MANAGEMENT: failed to write peer info to file %s",
                man->settings.write_peer_info_file);
            throw_signal_soft(SIGTERM, "management-connect-failed");
        }
    }
    gc_free(&gc);
}

static void
man_connection_settings_reset(struct management *man)
{
    man->connection.state_realtime = false;
    man->connection.log_realtime = false;
    man->connection.echo_realtime = false;
    man->connection.bytecount_update_seconds = 0;
    man->connection.password_verified = false;
    man->connection.password_tries = 0;
    man->connection.halt = false;
    man->connection.state = MS_CC_WAIT_WRITE;
}

static void
man_new_connection_post(struct management *man, const char *description)
{
    struct gc_arena gc = gc_new();

    set_nonblock(man->connection.sd_cli);

    man_connection_settings_reset(man);

#ifdef _WIN32
    man_start_ne32(man);
#endif

#if UNIX_SOCK_SUPPORT
    if (man->settings.flags & MF_UNIX_SOCK)
    {
        msg(D_MANAGEMENT, "MANAGEMENT: %s %s",
            description,
            sockaddr_unix_name(&man->settings.local_unix, "NULL"));
    }
    else
#endif
    msg(D_MANAGEMENT, "MANAGEMENT: %s %s",
        description,
        print_sockaddr(man->settings.local->ai_addr, &gc));

    buffer_list_reset(man->connection.out);

    if (!man_password_needed(man))
    {
        man_welcome(man);
    }
    man_prompt(man);
    man_update_io_state(man);

    gc_free(&gc);
}

#if UNIX_SOCK_SUPPORT
static bool
man_verify_unix_peer_uid_gid(struct management *man, const socket_descriptor_t sd)
{
    if (socket_defined(sd) && (man->settings.client_uid != -1 || man->settings.client_gid != -1))
    {
        static const char err_prefix[] = "MANAGEMENT: unix domain socket client connection rejected --";
        int uid, gid;
        if (unix_socket_get_peer_uid_gid(man->connection.sd_cli, &uid, &gid))
        {
            if (man->settings.client_uid != -1 && man->settings.client_uid != uid)
            {
                msg(D_MANAGEMENT, "%s UID of socket peer (%d) doesn't match required value (%d) as given by --management-client-user",
                    err_prefix, uid, man->settings.client_uid);
                return false;
            }
            if (man->settings.client_gid != -1 && man->settings.client_gid != gid)
            {
                msg(D_MANAGEMENT, "%s GID of socket peer (%d) doesn't match required value (%d) as given by --management-client-group",
                    err_prefix, gid, man->settings.client_gid);
                return false;
            }
        }
        else
        {
            msg(D_MANAGEMENT, "%s cannot get UID/GID of socket peer", err_prefix);
            return false;
        }
    }
    return true;
}
#endif /* if UNIX_SOCK_SUPPORT */

static void
man_accept(struct management *man)
{
    struct link_socket_actual act;
    CLEAR(act);

    /*
     * Accept the TCP or Unix domain socket client.
     */
#if UNIX_SOCK_SUPPORT
    if (man->settings.flags & MF_UNIX_SOCK)
    {
        struct sockaddr_un remote;
        man->connection.sd_cli = socket_accept_unix(man->connection.sd_top, &remote);
        if (!man_verify_unix_peer_uid_gid(man, man->connection.sd_cli))
        {
            sd_close(&man->connection.sd_cli);
        }
    }
    else
#endif
    man->connection.sd_cli = socket_do_accept(man->connection.sd_top, &act, false);

    if (socket_defined(man->connection.sd_cli))
    {
        man->connection.remote = act.dest;

        if (socket_defined(man->connection.sd_top))
        {
#ifdef _WIN32
            man_stop_ne32(man);
#endif
        }

        man_new_connection_post(man, "Client connected from");
    }
}

static void
man_listen(struct management *man)
{
    struct gc_arena gc = gc_new();

    /*
     * Initialize state
     */
    man->connection.state = MS_LISTEN;
    man->connection.sd_cli = SOCKET_UNDEFINED;

    /*
     * Initialize listening socket
     */
    if (man->connection.sd_top == SOCKET_UNDEFINED)
    {
#if UNIX_SOCK_SUPPORT
        if (man->settings.flags & MF_UNIX_SOCK)
        {
            man_delete_unix_socket(man);
            man->connection.sd_top = create_socket_unix();
            socket_bind_unix(man->connection.sd_top, &man->settings.local_unix, "MANAGEMENT");
        }
        else
#endif
        {
            man->connection.sd_top = create_socket_tcp(man->settings.local);
            socket_bind(man->connection.sd_top, man->settings.local,
                        man->settings.local->ai_family, "MANAGEMENT", false);
        }

        /*
         * Listen for connection
         */
        if (listen(man->connection.sd_top, 1))
        {
            msg(M_ERR, "MANAGEMENT: listen() failed");
        }

        /*
         * Set misc socket properties
         */
        set_nonblock(man->connection.sd_top);

#if UNIX_SOCK_SUPPORT
        if (man->settings.flags & MF_UNIX_SOCK)
        {
            msg(D_MANAGEMENT, "MANAGEMENT: unix domain socket listening on %s",
                sockaddr_unix_name(&man->settings.local_unix, "NULL"));
        }
        else
#endif
        msg(D_MANAGEMENT, "MANAGEMENT: TCP Socket listening on %s",
            print_sockaddr(man->settings.local->ai_addr, &gc));
    }

#ifdef _WIN32
    man_start_ne32(man);
#endif

    gc_free(&gc);
}

static void
man_connect(struct management *man)
{
    struct gc_arena gc = gc_new();
    int status;
    int signal_received = 0;

    /*
     * Initialize state
     */
    man->connection.state = MS_INITIAL;
    man->connection.sd_top = SOCKET_UNDEFINED;

#if UNIX_SOCK_SUPPORT
    if (man->settings.flags & MF_UNIX_SOCK)
    {
        man->connection.sd_cli = create_socket_unix();
        status = socket_connect_unix(man->connection.sd_cli, &man->settings.local_unix);
        if (!status && !man_verify_unix_peer_uid_gid(man, man->connection.sd_cli))
        {
#ifdef EPERM
            status = EPERM;
#else
            status = 1;
#endif
            sd_close(&man->connection.sd_cli);
        }
    }
    else
#endif
    {
        man->connection.sd_cli = create_socket_tcp(man->settings.local);
        status = openvpn_connect(man->connection.sd_cli,
                                 man->settings.local->ai_addr,
                                 5,
                                 &signal_received);
    }

    if (signal_received)
    {
        throw_signal(signal_received);
        goto done;
    }

    if (status)
    {
#if UNIX_SOCK_SUPPORT
        if (man->settings.flags & MF_UNIX_SOCK)
        {
            msg(D_LINK_ERRORS | M_ERRNO,
                "MANAGEMENT: connect to unix socket %s failed",
                sockaddr_unix_name(&man->settings.local_unix, "NULL"));
        }
        else
#endif
        msg(D_LINK_ERRORS | M_ERRNO,
            "MANAGEMENT: connect to %s failed",
            print_sockaddr(man->settings.local->ai_addr, &gc));
        throw_signal_soft(SIGTERM, "management-connect-failed");
        goto done;
    }

    man_record_peer_info(man);
    man_new_connection_post(man, "Connected to management server at");

done:
    gc_free(&gc);
}

static void
man_reset_client_socket(struct management *man, const bool exiting)
{
    if (socket_defined(man->connection.sd_cli))
    {
#ifdef _WIN32
        man_stop_ne32(man);
#endif
        man_close_socket(man, man->connection.sd_cli);
        man->connection.sd_cli = SOCKET_UNDEFINED;
        man->connection.state = MS_INITIAL;
        command_line_reset(man->connection.in);
        buffer_list_reset(man->connection.out);
#ifdef MANAGEMENT_IN_EXTRA
        in_extra_reset(&man->connection, IER_RESET);
#endif
        msg(D_MANAGEMENT, "MANAGEMENT: Client disconnected");
    }
    if (!exiting)
    {
#ifdef ENABLE_CRYPTO
        if (man->settings.flags & MF_FORGET_DISCONNECT)
        {
            ssl_purge_auth(false);
        }
#endif
        if (man->settings.flags & MF_SIGNAL)
        {
            int mysig = man_mod_signal(man, SIGUSR1);
            if (mysig >= 0)
            {
                msg(D_MANAGEMENT, "MANAGEMENT: Triggering management signal");
                throw_signal_soft(mysig, "management-disconnect");
            }
        }

        if (man->settings.flags & MF_CONNECT_AS_CLIENT)
        {
            msg(D_MANAGEMENT, "MANAGEMENT: Triggering management exit");
            throw_signal_soft(SIGTERM, "management-exit");
        }
        else
        {
            man_listen(man);
        }
    }
}

static void
man_process_command(struct management *man, const char *line)
{
    struct gc_arena gc = gc_new();
    struct status_output *so;
    int nparms;
    char *parms[MAX_PARMS+1];

    CLEAR(parms);
    so = status_open(NULL, 0, -1, &man->persist.vout, 0);
#ifdef MANAGEMENT_IN_EXTRA
    in_extra_reset(&man->connection, IER_RESET);
#endif

    if (man_password_needed(man))
    {
        man_check_password(man, line);
    }
    else
    {
        nparms = parse_line(line, parms, MAX_PARMS, "TCP", 0, M_CLIENT, &gc);
        if (parms[0] && streq(parms[0], "password"))
        {
            msg(D_MANAGEMENT_DEBUG, "MANAGEMENT: CMD 'password [...]'");
        }
        else if (!streq(line, "load-stats"))
        {
            msg(D_MANAGEMENT_DEBUG, "MANAGEMENT: CMD '%s'", line);
        }

#if 0
        /* DEBUGGING -- print args */
        {
            int i;
            for (i = 0; i < nparms; ++i)
            {
                msg(M_INFO, "[%d] '%s'", i, parms[i]);
            }
        }
#endif

        if (nparms > 0)
        {
            man_dispatch_command(man, so, (const char **)parms, nparms);
        }
    }

    CLEAR(parms);
    status_close(so);
    gc_free(&gc);
}

static bool
man_io_error(struct management *man, const char *prefix)
{
    const int err = openvpn_errno();

    if (!ignore_sys_error(err))
    {
        struct gc_arena gc = gc_new();
        msg(D_MANAGEMENT, "MANAGEMENT: TCP %s error: %s", prefix,
            strerror(err));
        gc_free(&gc);
        return true;
    }
    else
    {
        return false;
    }
}

#ifdef TARGET_ANDROID
static ssize_t
man_send_with_fd(int fd, void *ptr, size_t nbytes, int flags, int sendfd)
{
    struct msghdr msg;
    struct iovec iov[1];

    union {
        struct cmsghdr cm;
        char control[CMSG_SPACE(sizeof(int))];
    } control_un;
    struct cmsghdr *cmptr;

    msg.msg_control = control_un.control;
    msg.msg_controllen = sizeof(control_un.control);

    cmptr = CMSG_FIRSTHDR(&msg);
    cmptr->cmsg_len = CMSG_LEN(sizeof(int));
    cmptr->cmsg_level = SOL_SOCKET;
    cmptr->cmsg_type = SCM_RIGHTS;
    *((int *) CMSG_DATA(cmptr)) = sendfd;

    msg.msg_name = NULL;
    msg.msg_namelen = 0;

    iov[0].iov_base = ptr;
    iov[0].iov_len = nbytes;
    msg.msg_iov = iov;
    msg.msg_iovlen = 1;

    return (sendmsg(fd, &msg, flags));
}

static ssize_t
man_recv_with_fd(int fd, void *ptr, size_t nbytes, int flags, int *recvfd)
{
    struct msghdr msghdr;
    struct iovec iov[1];
    ssize_t n;

    union {
        struct cmsghdr cm;
        char control[CMSG_SPACE(sizeof(int))];
    } control_un;
    struct cmsghdr  *cmptr;

    msghdr.msg_control  = control_un.control;
    msghdr.msg_controllen = sizeof(control_un.control);

    msghdr.msg_name = NULL;
    msghdr.msg_namelen = 0;

    iov[0].iov_base = ptr;
    iov[0].iov_len = nbytes;
    msghdr.msg_iov = iov;
    msghdr.msg_iovlen = 1;

    if ( (n = recvmsg(fd, &msghdr, flags)) <= 0)
    {
        return (n);
    }

    if ( (cmptr = CMSG_FIRSTHDR(&msghdr)) != NULL
         && cmptr->cmsg_len == CMSG_LEN(sizeof(int)))
    {
        if (cmptr->cmsg_level != SOL_SOCKET)
        {
            msg(M_ERR, "control level != SOL_SOCKET");
        }
        if (cmptr->cmsg_type != SCM_RIGHTS)
        {
            msg(M_ERR, "control type != SCM_RIGHTS");
        }
        *recvfd = *((int *) CMSG_DATA(cmptr));
    }
    else
    {
        *recvfd = -1;       /* descriptor was not passed */

    }
    return (n);
}

/*
 * The android control method will instruct the GUI part of openvpn to do
 * the route/ifconfig/open tun command.   See doc/android.txt for details.
 */
bool
management_android_control(struct management *man, const char *command, const char *msg)
{
    struct user_pass up;
    CLEAR(up);
    strncpy(up.username, msg, sizeof(up.username)-1);

    management_query_user_pass(management, &up, command, GET_USER_PASS_NEED_OK,(void *) 0);
    return strcmp("ok", up.password)==0;
}

/*
 * In Android 4.4 it is not possible to open a new tun device and then close the
 * old tun device without breaking the whole VPNService stack until the device
 * is rebooted. This management method ask the UI what method should be taken to
 * ensure the optimal solution for the situation
 */
int
managment_android_persisttun_action(struct management *man)
{
    struct user_pass up;
    CLEAR(up);
    strcpy(up.username,"tunmethod");
    management_query_user_pass(management, &up, "PERSIST_TUN_ACTION",
                               GET_USER_PASS_NEED_OK,(void *) 0);
    if (!strcmp("NOACTION", up.password))
    {
        return ANDROID_KEEP_OLD_TUN;
    }
    else if (!strcmp("OPEN_AFTER_CLOSE", up.password))
    {
        return ANDROID_OPEN_AFTER_CLOSE;
    }
    else if (!strcmp("OPEN_BEFORE_CLOSE", up.password))
    {
        return ANDROID_OPEN_BEFORE_CLOSE;
    }
    else
    {
        msg(M_ERR, "Got unrecognised '%s' from management for PERSIST_TUN_ACTION query", up.password);
    }

    ASSERT(0);
    return ANDROID_OPEN_AFTER_CLOSE;
}


#endif /* ifdef TARGET_ANDROID */

static int
man_read(struct management *man)
{
    /*
     * read command line from socket
     */
    unsigned char buf[256];
    int len = 0;

#ifdef TARGET_ANDROID
    int fd;
    len = man_recv_with_fd(man->connection.sd_cli, buf, sizeof(buf), MSG_NOSIGNAL, &fd);
    if (fd >= 0)
    {
        man->connection.lastfdreceived = fd;
    }
#else  /* ifdef TARGET_ANDROID */
    len = recv(man->connection.sd_cli, buf, sizeof(buf), MSG_NOSIGNAL);
#endif

    if (len == 0)
    {
        man_reset_client_socket(man, false);
    }
    else if (len > 0)
    {
        bool processed_command = false;

        ASSERT(len <= (int) sizeof(buf));
        command_line_add(man->connection.in, buf, len);

        /*
         * Reset output object
         */
        buffer_list_reset(man->connection.out);

        /*
         * process command line if complete
         */
        {
            const char *line;
            while ((line = command_line_get(man->connection.in)))
            {
#ifdef MANAGEMENT_IN_EXTRA
                if (man->connection.in_extra)
                {
                    if (!strcmp(line, "END"))
                    {
                        in_extra_dispatch(man);
                    }
                    else
                    {
                        buffer_list_push(man->connection.in_extra, line);
                    }
                }
                else
#endif
                man_process_command(man, (char *) line);
                if (man->connection.halt)
                {
                    break;
                }
                command_line_next(man->connection.in);
                processed_command = true;
            }
        }

        /*
         * Reset output state to MS_CC_WAIT_(READ|WRITE)
         */
        if (man->connection.halt)
        {
            man_reset_client_socket(man, false);
            len = 0;
        }
        else
        {
            if (processed_command)
            {
                man_prompt(man);
            }
            man_update_io_state(man);
        }
    }
    else /* len < 0 */
    {
        if (man_io_error(man, "recv"))
        {
            man_reset_client_socket(man, false);
        }
    }
    return len;
}

static int
man_write(struct management *man)
{
    const int size_hint = 1024;
    int sent = 0;
    const struct buffer *buf;

    buffer_list_aggregate(man->connection.out, size_hint);
    buf = buffer_list_peek(man->connection.out);
    if (buf && BLEN(buf))
    {
        const int len = min_int(size_hint, BLEN(buf));
#ifdef TARGET_ANDROID
        if (man->connection.fdtosend > 0)
        {
            sent = man_send_with_fd(man->connection.sd_cli, BPTR(buf), len, MSG_NOSIGNAL,man->connection.fdtosend);
            man->connection.fdtosend = -1;
        }
        else
#endif
        sent = send(man->connection.sd_cli, BPTR(buf), len, MSG_NOSIGNAL);
        if (sent >= 0)
        {
            buffer_list_advance(man->connection.out, sent);
        }
        else if (sent < 0)
        {
            if (man_io_error(man, "send"))
            {
                man_reset_client_socket(man, false);
            }
        }
    }

    /*
     * Reset output state to MS_CC_WAIT_(READ|WRITE)
     */
    man_update_io_state(man);

    return sent;
}

static void
man_connection_clear(struct man_connection *mc)
{
    CLEAR(*mc);

    /* set initial state */
    mc->state = MS_INITIAL;

    /* clear socket descriptors */
    mc->sd_top = SOCKET_UNDEFINED;
    mc->sd_cli = SOCKET_UNDEFINED;
}

static void
man_persist_init(struct management *man,
                 const int log_history_cache,
                 const int echo_buffer_size,
                 const int state_buffer_size)
{
    struct man_persist *mp = &man->persist;
    if (!mp->defined)
    {
        CLEAR(*mp);

        /* initialize log history store */
        mp->log = log_history_init(log_history_cache);

        /*
         * Initialize virtual output object, so that functions
         * which write to a virtual_output object can be redirected
         * here to the management object.
         */
        mp->vout.func = virtual_output_callback_func;
        mp->vout.arg = man;
        mp->vout.flags_default = M_CLIENT;
        msg_set_virtual_output(&mp->vout);

        /*
         * Initialize --echo list
         */
        man->persist.echo = log_history_init(echo_buffer_size);

        /*
         * Initialize --state list
         */
        man->persist.state = log_history_init(state_buffer_size);

        mp->defined = true;
    }
}

static void
man_persist_close(struct man_persist *mp)
{
    if (mp->log)
    {
        msg_set_virtual_output(NULL);
        log_history_close(mp->log);
    }

    if (mp->echo)
    {
        log_history_close(mp->echo);
    }

    if (mp->state)
    {
        log_history_close(mp->state);
    }

    CLEAR(*mp);
}

static void
man_settings_init(struct man_settings *ms,
                  const char *addr,
                  const char *port,
                  const char *pass_file,
                  const char *client_user,
                  const char *client_group,
                  const int log_history_cache,
                  const int echo_buffer_size,
                  const int state_buffer_size,
                  const char *write_peer_info_file,
                  const int remap_sigusr1,
                  const unsigned int flags)
{
    if (!ms->defined)
    {
        CLEAR(*ms);

        ms->flags = flags;
        ms->client_uid = -1;
        ms->client_gid = -1;

        /*
         * Get username/password
         */
        if (pass_file)
        {
            get_user_pass(&ms->up, pass_file, "Management", GET_USER_PASS_PASSWORD_ONLY);
        }

        /*
         * lookup client UID/GID if specified
         */
        if (client_user)
        {
            struct platform_state_user s;
            platform_user_get(client_user, &s);
            ms->client_uid = platform_state_user_uid(&s);
            msg(D_MANAGEMENT, "MANAGEMENT: client_uid=%d", ms->client_uid);
            ASSERT(ms->client_uid >= 0);
        }
        if (client_group)
        {
            struct platform_state_group s;
            platform_group_get(client_group, &s);
            ms->client_gid = platform_state_group_gid(&s);
            msg(D_MANAGEMENT, "MANAGEMENT: client_gid=%d", ms->client_gid);
            ASSERT(ms->client_gid >= 0);
        }

        ms->write_peer_info_file = string_alloc(write_peer_info_file, NULL);

#if UNIX_SOCK_SUPPORT
        if (ms->flags & MF_UNIX_SOCK)
        {
            sockaddr_unix_init(&ms->local_unix, addr);
        }
        else
#endif
        {

            /*
             * Run management over tunnel, or
             * separate channel?
             */
            if (streq(addr, "tunnel") && !(flags & MF_CONNECT_AS_CLIENT))
            {
                ms->management_over_tunnel = true;
            }
            else
            {
                int status;
                int resolve_flags = GETADDR_RESOLVE|GETADDR_WARN_ON_SIGNAL|GETADDR_FATAL;

                if (!(flags & MF_CONNECT_AS_CLIENT))
                {
                    resolve_flags |= GETADDR_PASSIVE;
                }

                status = openvpn_getaddrinfo(resolve_flags, addr, port, 0,
                                             NULL, AF_UNSPEC, &ms->local);
                ASSERT(status==0);
            }
        }

        /*
         * Log history and echo buffer may need to be resized
         */
        ms->log_history_cache = log_history_cache;
        ms->echo_buffer_size = echo_buffer_size;
        ms->state_buffer_size = state_buffer_size;

        /*
         * Set remap sigusr1 flags
         */
        if (remap_sigusr1 == SIGHUP)
        {
            ms->mansig |= MANSIG_MAP_USR1_TO_HUP;
        }
        else if (remap_sigusr1 == SIGTERM)
        {
            ms->mansig |= MANSIG_MAP_USR1_TO_TERM;
        }

        ms->defined = true;
    }
}

static void
man_settings_close(struct man_settings *ms)
{
    if (ms->local)
    {
        freeaddrinfo(ms->local);
    }
    free(ms->write_peer_info_file);
    CLEAR(*ms);
}


static void
man_connection_init(struct management *man)
{
    if (man->connection.state == MS_INITIAL)
    {
#ifdef _WIN32
        /*
         * This object is a sort of TCP/IP helper
         * for Windows.
         */
        net_event_win32_init(&man->connection.ne32);
#endif

        /*
         * Allocate helper objects for command line input and
         * command output from/to the socket.
         */
        man->connection.in = command_line_new(1024);
        man->connection.out = buffer_list_new(0);

        /*
         * Initialize event set for standalone usage, when we are
         * running outside of the primary event loop.
         */
        {
            int maxevents = 1;
            man->connection.es = event_set_init(&maxevents, EVENT_METHOD_FAST);
        }

        /*
         * Listen/connect socket
         */
        if (man->settings.flags & MF_CONNECT_AS_CLIENT)
        {
            man_connect(man);
        }
        else
        {
            man_listen(man);
        }
    }
}

static void
man_connection_close(struct management *man)
{
    struct man_connection *mc = &man->connection;

    if (mc->es)
    {
        event_free(mc->es);
    }
#ifdef _WIN32
    net_event_win32_close(&mc->ne32);
#endif
    if (socket_defined(mc->sd_top))
    {
        man_close_socket(man, mc->sd_top);
        man_delete_unix_socket(man);
    }
    if (socket_defined(mc->sd_cli))
    {
        man_close_socket(man, mc->sd_cli);
    }
    if (mc->in)
    {
        command_line_free(mc->in);
    }
    if (mc->out)
    {
        buffer_list_free(mc->out);
    }
#ifdef MANAGEMENT_IN_EXTRA
    in_extra_reset(&man->connection, IER_RESET);
#endif
#ifdef MANAGMENT_EXTERNAL_KEY
    buffer_list_free(mc->ext_key_input);
#endif
    man_connection_clear(mc);
}

struct management *
management_init(void)
{
    struct management *man;
    ALLOC_OBJ_CLEAR(man, struct management);

    man_persist_init(man,
                     MANAGEMENT_LOG_HISTORY_INITIAL_SIZE,
                     MANAGEMENT_ECHO_BUFFER_SIZE,
                     MANAGEMENT_STATE_BUFFER_SIZE);

    man_connection_clear(&man->connection);

    return man;
}

bool
management_open(struct management *man,
                const char *addr,
                const char *port,
                const char *pass_file,
                const char *client_user,
                const char *client_group,
                const int log_history_cache,
                const int echo_buffer_size,
                const int state_buffer_size,
                const char *write_peer_info_file,
                const int remap_sigusr1,
                const unsigned int flags)
{
    bool ret = false;

    /*
     * Save the settings only if they have not
     * been saved before.
     */
    man_settings_init(&man->settings,
                      addr,
                      port,
                      pass_file,
                      client_user,
                      client_group,
                      log_history_cache,
                      echo_buffer_size,
                      state_buffer_size,
                      write_peer_info_file,
                      remap_sigusr1,
                      flags);

    /*
     * The log is initially sized to MANAGEMENT_LOG_HISTORY_INITIAL_SIZE,
     * but may be changed here.  Ditto for echo and state buffers.
     */
    log_history_resize(man->persist.log, man->settings.log_history_cache);
    log_history_resize(man->persist.echo, man->settings.echo_buffer_size);
    log_history_resize(man->persist.state, man->settings.state_buffer_size);

    /*
     * If connection object is uninitialized and we are not doing
     * over-the-tunnel management, then open (listening) connection.
     */
    if (man->connection.state == MS_INITIAL)
    {
        if (!man->settings.management_over_tunnel)
        {
            man_connection_init(man);
            ret = true;
        }
    }

    return ret;
}

void
management_close(struct management *man)
{
    man_output_list_push_finalize(man); /* flush output queue */
    man_connection_close(man);
    man_settings_close(&man->settings);
    man_persist_close(&man->persist);
    free(man);
}

void
management_set_callback(struct management *man,
                        const struct management_callback *cb)
{
    man->persist.standalone_disabled = true;
    man->persist.callback = *cb;
}

void
management_clear_callback(struct management *man)
{
    man->persist.standalone_disabled = false;
    man->persist.hold_release = false;
    CLEAR(man->persist.callback);
    man_output_list_push_finalize(man); /* flush output queue */
}

void
management_set_state(struct management *man,
                     const int state,
                     const char *detail,
                     const in_addr_t *tun_local_ip,
                     const struct in6_addr *tun_local_ip6,
                     const struct openvpn_sockaddr *local,
                     const struct openvpn_sockaddr *remote)
{
    if (man->persist.state && (!(man->settings.flags & MF_SERVER) || state < OPENVPN_STATE_CLIENT_BASE))
    {
        struct gc_arena gc = gc_new();
        struct log_entry e;
        const char *out = NULL;

        update_time();
        CLEAR(e);
        e.timestamp = now;
        e.u.state = state;
        e.string = detail;
        if (tun_local_ip)
        {
            e.local_ip = *tun_local_ip;
        }
        if (tun_local_ip6)
        {
            e.local_ip6 = *tun_local_ip6;
        }
        if (local)
        {
            e.local_sock = *local;
        }
        if (remote)
        {
            e.remote_sock = *remote;
        }

        log_history_add(man->persist.state, &e);

        if (man->connection.state_realtime)
        {
            out = log_entry_print(&e, LOG_PRINT_STATE_PREFIX
                                  |   LOG_PRINT_INT_DATE
                                  |   LOG_PRINT_STATE
                                  |   LOG_PRINT_LOCAL_IP
                                  |   LOG_PRINT_REMOTE_IP
                                  |   LOG_PRINT_CRLF
                                  |   LOG_ECHO_TO_LOG, &gc);
        }

        if (out)
        {
            man_output_list_push(man, out);
        }

        gc_free(&gc);
    }
}

static bool
env_filter_match(const char *env_str, const int env_filter_level)
{
    static const char *env_names[] = {
        "username=",
        "password=",
        "X509_0_CN=",
        "tls_serial_",
        "untrusted_ip=",
        "ifconfig_local=",
        "ifconfig_netmask=",
        "daemon_start_time=",
        "daemon_pid=",
        "dev=",
        "ifconfig_pool_remote_ip=",
        "ifconfig_pool_netmask=",
        "time_duration=",
        "bytes_sent=",
        "bytes_received="
    };

    if (env_filter_level == 0)
    {
        return true;
    }
    else if (env_filter_level <= 1 && !strncmp(env_str, "X509_", 5))
    {
        return true;
    }
    else if (env_filter_level <= 2)
    {
        size_t i;
        for (i = 0; i < SIZE(env_names); ++i)
        {
            const char *en = env_names[i];
            const size_t len = strlen(en);
            if (!strncmp(env_str, en, len))
            {
                return true;
            }
        }
        return false;
    }
    return false;
}

static void
man_output_env(const struct env_set *es, const bool tail, const int env_filter_level, const char *prefix)
{
    if (es)
    {
        struct env_item *e;
        for (e = es->list; e != NULL; e = e->next)
        {
            if (e->string && (!env_filter_level || env_filter_match(e->string, env_filter_level)))
            {
                msg(M_CLIENT, ">%s:ENV,%s", prefix, e->string);
            }
        }
    }
    if (tail)
    {
        msg(M_CLIENT, ">%s:ENV,END", prefix);
    }
}

#ifdef MANAGEMENT_DEF_AUTH
static void
man_output_extra_env(struct management *man, const char *prefix)
{
    struct gc_arena gc = gc_new();
    struct env_set *es = env_set_create(&gc);
    if (man->persist.callback.n_clients)
    {
        const int nclients = (*man->persist.callback.n_clients)(man->persist.callback.arg);
        setenv_int(es, "n_clients", nclients);
    }
    man_output_env(es, false, man->connection.env_filter_level, prefix);
    gc_free(&gc);
}
#endif

void
management_up_down(struct management *man, const char *updown, const struct env_set *es)
{
    if (man->settings.flags & MF_UP_DOWN)
    {
        msg(M_CLIENT, ">UPDOWN:%s", updown);
        man_output_env(es, true, 0, "UPDOWN");
    }
}

void
management_notify(struct management *man, const char *severity, const char *type, const char *text)
{
    msg(M_CLIENT, ">NOTIFY:%s,%s,%s", severity, type, text);
}

void
management_notify_generic(struct management *man, const char *str)
{
    msg(M_CLIENT, "%s", str);
}

#ifdef MANAGEMENT_DEF_AUTH

static void
man_output_peer_info_env(struct management *man, struct man_def_auth_context *mdac)
{
    char line[256];
    if (man->persist.callback.get_peer_info)
    {
        const char *peer_info = (*man->persist.callback.get_peer_info)(man->persist.callback.arg, mdac->cid);
        if (peer_info)
        {
            struct buffer buf;
            buf_set_read(&buf, (const uint8_t *) peer_info, strlen(peer_info));
            while (buf_parse(&buf, '\n', line, sizeof(line)))
            {
                chomp(line);
                if (validate_peer_info_line(line))
                {
                    msg(M_CLIENT, ">CLIENT:ENV,%s", line);
                }
                else
                {
                    msg(D_MANAGEMENT, "validation failed on peer_info line received from client");
                }
            }
        }
    }
}

void
management_notify_client_needing_auth(struct management *management,
                                      const unsigned int mda_key_id,
                                      struct man_def_auth_context *mdac,
                                      const struct env_set *es)
{
    if (!(mdac->flags & DAF_CONNECTION_CLOSED))
    {
        const char *mode = "CONNECT";
        if (mdac->flags & DAF_CONNECTION_ESTABLISHED)
        {
            mode = "REAUTH";
        }
        msg(M_CLIENT, ">CLIENT:%s,%lu,%u", mode, mdac->cid, mda_key_id);
        man_output_extra_env(management, "CLIENT");
        if (management->connection.env_filter_level>0)
        {
            man_output_peer_info_env(management, mdac);
        }
        man_output_env(es, true, management->connection.env_filter_level, "CLIENT");
        mdac->flags |= DAF_INITIAL_AUTH;
    }
}

void
management_connection_established(struct management *management,
                                  struct man_def_auth_context *mdac,
                                  const struct env_set *es)
{
    mdac->flags |= DAF_CONNECTION_ESTABLISHED;
    msg(M_CLIENT, ">CLIENT:ESTABLISHED,%lu", mdac->cid);
    man_output_extra_env(management, "CLIENT");
    man_output_env(es, true, management->connection.env_filter_level, "CLIENT");
}

void
management_notify_client_close(struct management *management,
                               struct man_def_auth_context *mdac,
                               const struct env_set *es)
{
    if ((mdac->flags & DAF_INITIAL_AUTH) && !(mdac->flags & DAF_CONNECTION_CLOSED))
    {
        msg(M_CLIENT, ">CLIENT:DISCONNECT,%lu", mdac->cid);
        man_output_env(es, true, management->connection.env_filter_level, "CLIENT");
        mdac->flags |= DAF_CONNECTION_CLOSED;
    }
}

void
management_learn_addr(struct management *management,
                      struct man_def_auth_context *mdac,
                      const struct mroute_addr *addr,
                      const bool primary)
{
    struct gc_arena gc = gc_new();
    if ((mdac->flags & DAF_INITIAL_AUTH) && !(mdac->flags & DAF_CONNECTION_CLOSED))
    {
        msg(M_CLIENT, ">CLIENT:ADDRESS,%lu,%s,%d",
            mdac->cid,
            mroute_addr_print_ex(addr, MAPF_SUBNET, &gc),
            BOOL_CAST(primary));
    }
    gc_free(&gc);
}

#endif /* MANAGEMENT_DEF_AUTH */

void
management_echo(struct management *man, const char *string, const bool pull)
{
    if (man->persist.echo)
    {
        struct gc_arena gc = gc_new();
        struct log_entry e;
        const char *out = NULL;

        update_time();
        CLEAR(e);
        e.timestamp = now;
        e.string = string;
        e.u.intval = BOOL_CAST(pull);

        log_history_add(man->persist.echo, &e);

        if (man->connection.echo_realtime)
        {
            out = log_entry_print(&e, LOG_PRINT_INT_DATE|LOG_PRINT_ECHO_PREFIX|LOG_PRINT_CRLF|MANAGEMENT_ECHO_FLAGS, &gc);
        }

        if (out)
        {
            man_output_list_push(man, out);
        }

        gc_free(&gc);
    }
}

void
management_post_tunnel_open(struct management *man, const in_addr_t tun_local_ip)
{
    /*
     * If we are running management over the tunnel,
     * this is the place to initialize the connection.
     */
    if (man->settings.management_over_tunnel
        && man->connection.state == MS_INITIAL)
    {
        /* listen on our local TUN/TAP IP address */
        struct in_addr ia;
        int ret;

        ia.s_addr = htonl(tun_local_ip);
        ret = openvpn_getaddrinfo(GETADDR_PASSIVE, inet_ntoa(ia), NULL, 0, NULL,
                                  AF_INET, &man->settings.local);
        ASSERT(ret==0);
        man_connection_init(man);
    }

}

void
management_pre_tunnel_close(struct management *man)
{
    if (man->settings.management_over_tunnel)
    {
        man_connection_close(man);
    }
}

void
management_auth_failure(struct management *man, const char *type, const char *reason)
{
    if (reason)
    {
        msg(M_CLIENT, ">PASSWORD:Verification Failed: '%s' ['%s']", type, reason);
    }
    else
    {
        msg(M_CLIENT, ">PASSWORD:Verification Failed: '%s'", type);
    }
}

void
management_auth_token(struct management *man, const char *token)
{
    msg(M_CLIENT, ">PASSWORD:Auth-Token:%s", token);
}

static inline bool
man_persist_state(unsigned int *persistent, const int n)
{
    if (persistent)
    {
        if (*persistent == (unsigned int)n)
        {
            return false;
        }
        *persistent = n;
    }
    return true;
}

#ifdef _WIN32

void
management_socket_set(struct management *man,
                      struct event_set *es,
                      void *arg,
                      unsigned int *persistent)
{
    if (man->connection.state != MS_INITIAL)
    {
        event_t ev = net_event_win32_get_event(&man->connection.ne32);
        net_event_win32_reset_write(&man->connection.ne32);

        switch (man->connection.state)
        {
            case MS_LISTEN:
                if (man_persist_state(persistent, 1))
                {
                    event_ctl(es, ev, EVENT_READ, arg);
                }
                break;

            case MS_CC_WAIT_READ:
                if (man_persist_state(persistent, 2))
                {
                    event_ctl(es, ev, EVENT_READ, arg);
                }
                break;

            case MS_CC_WAIT_WRITE:
                if (man_persist_state(persistent, 3))
                {
                    event_ctl(es, ev, EVENT_READ|EVENT_WRITE, arg);
                }
                break;

            default:
                ASSERT(0);
        }
    }
}

void
management_io(struct management *man)
{
    if (man->connection.state != MS_INITIAL)
    {
        long net_events;
        net_event_win32_reset(&man->connection.ne32);
        net_events = net_event_win32_get_event_mask(&man->connection.ne32);

        if (net_events & FD_CLOSE)
        {
            man_reset_client_socket(man, false);
        }
        else
        {
            if (man->connection.state == MS_LISTEN)
            {
                if (net_events & FD_ACCEPT)
                {
                    man_accept(man);
                    net_event_win32_clear_selected_events(&man->connection.ne32, FD_ACCEPT);
                }
            }
            else if (man->connection.state == MS_CC_WAIT_READ || man->connection.state == MS_CC_WAIT_WRITE)
            {
                if (net_events & FD_READ)
                {
                    while (man_read(man) > 0)
                    {
                    }
                    net_event_win32_clear_selected_events(&man->connection.ne32, FD_READ);
                }

                if (net_events & FD_WRITE)
                {
                    int status;
                    status = man_write(man);
                    if (status < 0 && WSAGetLastError() == WSAEWOULDBLOCK)
                    {
                        net_event_win32_clear_selected_events(&man->connection.ne32, FD_WRITE);
                    }
                }
            }
        }
    }
}

#else  /* ifdef _WIN32 */

void
management_socket_set(struct management *man,
                      struct event_set *es,
                      void *arg,
                      unsigned int *persistent)
{
    switch (man->connection.state)
    {
        case MS_LISTEN:
            if (man_persist_state(persistent, 1))
            {
                event_ctl(es, man->connection.sd_top, EVENT_READ, arg);
            }
            break;

        case MS_CC_WAIT_READ:
            if (man_persist_state(persistent, 2))
            {
                event_ctl(es, man->connection.sd_cli, EVENT_READ, arg);
            }
            break;

        case MS_CC_WAIT_WRITE:
            if (man_persist_state(persistent, 3))
            {
                event_ctl(es, man->connection.sd_cli, EVENT_WRITE, arg);
            }
            break;

        case MS_INITIAL:
            break;

        default:
            ASSERT(0);
    }
}

void
management_io(struct management *man)
{
    switch (man->connection.state)
    {
        case MS_LISTEN:
            man_accept(man);
            break;

        case MS_CC_WAIT_READ:
            man_read(man);
            break;

        case MS_CC_WAIT_WRITE:
            man_write(man);
            break;

        case MS_INITIAL:
            break;

        default:
            ASSERT(0);
    }
}

#endif /* ifdef _WIN32 */

static inline bool
man_standalone_ok(const struct management *man)
{
    return !man->settings.management_over_tunnel && man->connection.state != MS_INITIAL;
}

static bool
man_check_for_signals(volatile int *signal_received)
{
    if (signal_received)
    {
        get_signal(signal_received);
        if (*signal_received)
        {
            return true;
        }
    }
    return false;
}

/*
 * Wait for socket I/O when outside primary event loop
 */
static int
man_block(struct management *man, volatile int *signal_received, const time_t expire)
{
    struct timeval tv;
    struct event_set_return esr;
    int status = -1;

    if (man_standalone_ok(man))
    {
        while (true)
        {
            event_reset(man->connection.es);
            management_socket_set(man, man->connection.es, NULL, NULL);
            tv.tv_usec = 0;
            tv.tv_sec = 1;
            if (man_check_for_signals(signal_received))
            {
                status = -1;
                break;
            }
            status = event_wait(man->connection.es, &tv, &esr, 1);
            update_time();
            if (man_check_for_signals(signal_received))
            {
                status = -1;
                break;
            }

            if (status > 0)
            {
                break;
            }
            else if (expire && now >= expire)
            {
                /* set SIGINT signal if expiration time exceeded */
                status = 0;
                if (signal_received)
                {
                    *signal_received = SIGINT;
                }
                break;
            }
        }
    }
    return status;
}

/*
 * Perform management socket output outside primary event loop
 */
static void
man_output_standalone(struct management *man, volatile int *signal_received)
{
    if (man_standalone_ok(man))
    {
        while (man->connection.state == MS_CC_WAIT_WRITE)
        {
            management_io(man);
            if (man->connection.state == MS_CC_WAIT_WRITE)
            {
                man_block(man, signal_received, 0);
            }
            if (signal_received && *signal_received)
            {
                break;
            }
        }
    }
}

/*
 * Process management event loop outside primary event loop
 */
static int
man_standalone_event_loop(struct management *man, volatile int *signal_received, const time_t expire)
{
    int status = -1;
    if (man_standalone_ok(man))
    {
        status = man_block(man, signal_received, expire);
        if (status > 0)
        {
            management_io(man);
        }
    }
    return status;
}

#define MWCC_PASSWORD_WAIT (1<<0)
#define MWCC_HOLD_WAIT     (1<<1)
#define MWCC_OTHER_WAIT    (1<<2)

/*
 * Block until client connects
 */
static void
man_wait_for_client_connection(struct management *man,
                               volatile int *signal_received,
                               const time_t expire,
                               unsigned int flags)
{
    ASSERT(man_standalone_ok(man));
    if (man->connection.state == MS_LISTEN)
    {
        if (flags & MWCC_PASSWORD_WAIT)
        {
            msg(D_MANAGEMENT, "Need password(s) from management interface, waiting...");
        }
        if (flags & MWCC_HOLD_WAIT)
        {
            msg(D_MANAGEMENT, "Need hold release from management interface, waiting...");
        }
        if (flags & MWCC_OTHER_WAIT)
        {
            msg(D_MANAGEMENT, "Need information from management interface, waiting...");
        }
        do
        {
            man_standalone_event_loop(man, signal_received, expire);
            if (signal_received && *signal_received)
            {
                break;
            }
        } while (man->connection.state == MS_LISTEN || man_password_needed(man));
    }
}

/*
 * Process the management event loop for sec seconds
 */
void
management_event_loop_n_seconds(struct management *man, int sec)
{
    if (man_standalone_ok(man))
    {
        volatile int signal_received = 0;
        const bool standalone_disabled_save = man->persist.standalone_disabled;
        time_t expire = 0;

        man->persist.standalone_disabled = false; /* This is so M_CLIENT messages will be correctly passed through msg() */

        /* set expire time */
        update_time();
        if (sec)
        {
            expire = now + sec;
        }

        /* if no client connection, wait for one */
        man_wait_for_client_connection(man, &signal_received, expire, 0);
        if (signal_received)
        {
            return;
        }

        /* run command processing event loop */
        do
        {
            man_standalone_event_loop(man, &signal_received, expire);
            if (!signal_received)
            {
                man_check_for_signals(&signal_received);
            }
            if (signal_received)
            {
                return;
            }
            update_time();
        } while (expire && expire > now);

        /* revert state */
        man->persist.standalone_disabled = standalone_disabled_save;
    }
    else
    {
        sleep(sec);
    }
}

/*
 * Get a username/password from management channel in standalone mode.
 */
bool
management_query_user_pass(struct management *man,
                           struct user_pass *up,
                           const char *type,
                           const unsigned int flags,
                           const char *static_challenge)
{
    struct gc_arena gc = gc_new();
    bool ret = false;

    if (man_standalone_ok(man))
    {
        volatile int signal_received = 0;
        const bool standalone_disabled_save = man->persist.standalone_disabled;
        struct buffer alert_msg = alloc_buf_gc(128, &gc);
        const char *alert_type = NULL;
        const char *prefix = NULL;
        unsigned int up_query_mode = 0;
#ifdef ENABLE_CLIENT_CR
        const char *sc = NULL;
#endif
        ret = true;
        man->persist.standalone_disabled = false; /* This is so M_CLIENT messages will be correctly passed through msg() */
        man->persist.special_state_msg = NULL;

        CLEAR(man->connection.up_query);

        if (flags & GET_USER_PASS_NEED_OK)
        {
            up_query_mode = UP_QUERY_NEED_OK;
            prefix = "NEED-OK";
            alert_type = "confirmation";
        }
        else if (flags & GET_USER_PASS_NEED_STR)
        {
            up_query_mode = UP_QUERY_NEED_STR;
            prefix = "NEED-STR";
            alert_type = "string";
        }
        else if (flags & GET_USER_PASS_PASSWORD_ONLY)
        {
            up_query_mode = UP_QUERY_PASS;
            prefix = "PASSWORD";
            alert_type = "password";
        }
        else
        {
            up_query_mode = UP_QUERY_USER_PASS;
            prefix = "PASSWORD";
            alert_type = "username/password";
#ifdef ENABLE_CLIENT_CR
            if (static_challenge)
            {
                sc = static_challenge;
            }
#endif
        }
        buf_printf(&alert_msg, ">%s:Need '%s' %s",
                   prefix,
                   type,
                   alert_type);

        if (flags & (GET_USER_PASS_NEED_OK | GET_USER_PASS_NEED_STR))
        {
            buf_printf(&alert_msg, " MSG:%s", up->username);
        }

#ifdef ENABLE_CLIENT_CR
        if (sc)
        {
            buf_printf(&alert_msg, " SC:%d,%s",
                       BOOL_CAST(flags & GET_USER_PASS_STATIC_CHALLENGE_ECHO),
                       sc);
        }
#endif

        man_wait_for_client_connection(man, &signal_received, 0, MWCC_PASSWORD_WAIT);
        if (signal_received)
        {
            ret = false;
        }

        if (ret)
        {
            man->persist.special_state_msg = BSTR(&alert_msg);
            msg(M_CLIENT, "%s", man->persist.special_state_msg);

            /* tell command line parser which info we need */
            man->connection.up_query_mode = up_query_mode;
            man->connection.up_query_type = type;

            /* run command processing event loop until we get our username/password/response */
            do
            {
                man_standalone_event_loop(man, &signal_received, 0);
                if (!signal_received)
                {
                    man_check_for_signals(&signal_received);
                }
                if (signal_received)
                {
                    ret = false;
                    break;
                }
            } while (!man->connection.up_query.defined);
        }

        /* revert state */
        man->connection.up_query_mode = UP_QUERY_DISABLED;
        man->connection.up_query_type = NULL;
        man->persist.standalone_disabled = standalone_disabled_save;
        man->persist.special_state_msg = NULL;

        /* pass through blank passwords */
        if (!strcmp(man->connection.up_query.password, blank_up))
        {
            CLEAR(man->connection.up_query.password);
        }

        /*
         * Transfer u/p to return object, zero any record
         * we hold in the management object.
         */
        if (ret)
        {
            /* preserve caller's settings */
            man->connection.up_query.nocache = up->nocache;
            man->connection.up_query.wait_for_push = up->wait_for_push;
            *up = man->connection.up_query;
        }
        secure_memzero(&man->connection.up_query, sizeof(man->connection.up_query));
    }

    gc_free(&gc);
    return ret;
}

#ifdef MANAGMENT_EXTERNAL_KEY

static int
management_query_multiline(struct management *man,
                           const char *b64_data, const char *prompt, const char *cmd, int *state, struct buffer_list **input)
{
    struct gc_arena gc = gc_new();
    int ret = 0;
    volatile int signal_received = 0;
    struct buffer alert_msg = clear_buf();
    const bool standalone_disabled_save = man->persist.standalone_disabled;
    struct man_connection *mc = &man->connection;

    if (man_standalone_ok(man))
    {
        man->persist.standalone_disabled = false; /* This is so M_CLIENT messages will be correctly passed through msg() */
        man->persist.special_state_msg = NULL;

        *state = EKS_SOLICIT;

        if (b64_data)
        {
            alert_msg = alloc_buf_gc(strlen(b64_data)+strlen(prompt)+3, &gc);
            buf_printf(&alert_msg, ">%s:%s", prompt, b64_data);
        }
        else
        {
            alert_msg = alloc_buf_gc(strlen(prompt)+3, &gc);
            buf_printf(&alert_msg, ">%s", prompt);
        }

        man_wait_for_client_connection(man, &signal_received, 0, MWCC_OTHER_WAIT);

        if (signal_received)
        {
            goto done;
        }

        man->persist.special_state_msg = BSTR(&alert_msg);
        msg(M_CLIENT, "%s", man->persist.special_state_msg);

        /* run command processing event loop until we get our signature */
        do
        {
            man_standalone_event_loop(man, &signal_received, 0);
            if (!signal_received)
            {
                man_check_for_signals(&signal_received);
            }
            if (signal_received)
            {
                goto done;
            }
        } while (*state != EKS_READY);

        ret = 1;
    }

done:
    if (*state == EKS_READY && ret)
    {
        msg(M_CLIENT, "SUCCESS: %s command succeeded", cmd);
    }
    else if (*state == EKS_INPUT || *state == EKS_READY)
    {
        msg(M_CLIENT, "ERROR: %s command failed", cmd);
    }

    /* revert state */
    man->persist.standalone_disabled = standalone_disabled_save;
    man->persist.special_state_msg = NULL;
    in_extra_reset(mc, IER_RESET);
    *state = EKS_UNDEF;

    gc_free(&gc);
    return ret;
}

static char *
/* returns allocated base64 signature */
management_query_multiline_flatten_newline(struct management *man,
                                           const char *b64_data, const char *prompt, const char *cmd, int *state, struct buffer_list **input)
{
    int ok;
    char *result = NULL;
    struct buffer *buf;

    ok = management_query_multiline(man, b64_data, prompt, cmd, state, input);
    if (ok && buffer_list_defined(*input))
    {
        buffer_list_aggregate_separator(*input, 10000, "\n");
        buf = buffer_list_peek(*input);
        if (buf && BLEN(buf) > 0)
        {
            result = (char *) malloc(BLEN(buf)+1);
            check_malloc_return(result);
            memcpy(result, buf->data, BLEN(buf));
            result[BLEN(buf)] = '\0';
        }
    }

    buffer_list_free(*input);
    *input = NULL;

    return result;
}

static char *
/* returns allocated base64 signature */
management_query_multiline_flatten(struct management *man,
                                   const char *b64_data, const char *prompt, const char *cmd, int *state, struct buffer_list **input)
{
    int ok;
    char *result = NULL;
    struct buffer *buf;

    ok = management_query_multiline(man, b64_data, prompt, cmd, state, input);
    if (ok && buffer_list_defined(*input))
    {
        buffer_list_aggregate(*input, 2048);
        buf = buffer_list_peek(*input);
        if (buf && BLEN(buf) > 0)
        {
            result = (char *) malloc(BLEN(buf)+1);
            check_malloc_return(result);
            memcpy(result, buf->data, BLEN(buf));
            result[BLEN(buf)] = '\0';
        }
    }

    buffer_list_free(*input);
    *input = NULL;

    return result;
}

char *
/* returns allocated base64 signature */
management_query_rsa_sig(struct management *man,
                         const char *b64_data)
{
    return management_query_multiline_flatten(man, b64_data, "RSA_SIGN", "rsa-sign",
                                              &man->connection.ext_key_state, &man->connection.ext_key_input);
}


char *
management_query_cert(struct management *man, const char *cert_name)
{
    const char prompt_1[] = "NEED-CERTIFICATE:";
    struct buffer buf_prompt = alloc_buf(strlen(cert_name) + 20);
    buf_write(&buf_prompt, prompt_1, strlen(prompt_1));
    buf_write(&buf_prompt, cert_name, strlen(cert_name)+1); /* +1 for \0 */

    char *result;
    result = management_query_multiline_flatten_newline(management,
                                                        NULL, (char *)buf_bptr(&buf_prompt), "certificate",
                                                        &man->connection.ext_cert_state, &man->connection.ext_cert_input);
    free_buf(&buf_prompt);
    return result;
}

#endif /* ifdef MANAGMENT_EXTERNAL_KEY */

/*
 * Return true if management_hold() would block
 */
bool
management_would_hold(struct management *man)
{
    return (man->settings.flags & MF_HOLD) && !man->persist.hold_release && man_standalone_ok(man);
}

/*
 * Return true if (from the management interface's perspective) OpenVPN should
 * daemonize.
 */
bool
management_should_daemonize(struct management *man)
{
    return management_would_hold(man) || (man->settings.flags & MF_QUERY_PASSWORDS);
}

/*
 * If the hold flag is enabled, hibernate until a management client releases the hold.
 * Return true if the caller should not sleep for an additional time interval.
 */
bool
management_hold(struct management *man, int holdtime)
{
    if (management_would_hold(man))
    {
        volatile int signal_received = 0;
        const bool standalone_disabled_save = man->persist.standalone_disabled;
        struct gc_arena gc = gc_new();

        man->persist.standalone_disabled = false; /* This is so M_CLIENT messages will be correctly passed through msg() */
        man->persist.special_state_msg = NULL;
        man->settings.mansig |= MANSIG_IGNORE_USR1_HUP;

        man_wait_for_client_connection(man, &signal_received, 0, MWCC_HOLD_WAIT);

        if (!signal_received)
        {
            struct buffer out = alloc_buf_gc(128, &gc);
            buf_printf(&out, ">HOLD:Waiting for hold release:%d", holdtime);
            man->persist.special_state_msg = BSTR(&out);
            msg(M_CLIENT, "%s", man->persist.special_state_msg);

            /* run command processing event loop until we get our username/password */
            do
            {
                man_standalone_event_loop(man, &signal_received, 0);
                if (!signal_received)
                {
                    man_check_for_signals(&signal_received);
                }
                if (signal_received)
                {
                    break;
                }
            } while (!man->persist.hold_release);
        }

        /* revert state */
        man->persist.standalone_disabled = standalone_disabled_save;
        man->persist.special_state_msg = NULL;
        man->settings.mansig &= ~MANSIG_IGNORE_USR1_HUP;

        gc_free(&gc);
        return true;
    }
    return false;
}

/*
 * struct command_line
 */

struct command_line *
command_line_new(const int buf_len)
{
    struct command_line *cl;
    ALLOC_OBJ_CLEAR(cl, struct command_line);
    cl->buf = alloc_buf(buf_len);
    cl->residual = alloc_buf(buf_len);
    return cl;
}

void
command_line_reset(struct command_line *cl)
{
    buf_clear(&cl->buf);
    buf_clear(&cl->residual);
}

void
command_line_free(struct command_line *cl)
{
    command_line_reset(cl);
    free_buf(&cl->buf);
    free_buf(&cl->residual);
    free(cl);
}

void
command_line_add(struct command_line *cl, const unsigned char *buf, const int len)
{
    int i;
    for (i = 0; i < len; ++i)
    {
        if (buf[i] && char_class(buf[i], (CC_PRINT|CC_NEWLINE)))
        {
            if (!buf_write_u8(&cl->buf, buf[i]))
            {
                buf_clear(&cl->buf);
            }
        }
    }
}

const char *
command_line_get(struct command_line *cl)
{
    int i;
    const char *ret = NULL;

    i = buf_substring_len(&cl->buf, '\n');
    if (i >= 0)
    {
        buf_copy_excess(&cl->residual, &cl->buf, i);
        buf_chomp(&cl->buf);
        ret = BSTR(&cl->buf);
    }
    return ret;
}

void
command_line_next(struct command_line *cl)
{
    buf_clear(&cl->buf);
    buf_copy(&cl->buf, &cl->residual);
    buf_clear(&cl->residual);
}

/*
 * struct log_entry
 */

const char *
log_entry_print(const struct log_entry *e, unsigned int flags, struct gc_arena *gc)
{
    struct buffer out = alloc_buf_gc(ERR_BUF_SIZE, gc);
    if (flags & LOG_FATAL_NOTIFY)
    {
        buf_printf(&out, ">FATAL:");
    }
    if (flags & LOG_PRINT_LOG_PREFIX)
    {
        buf_printf(&out, ">LOG:");
    }
    if (flags & LOG_PRINT_ECHO_PREFIX)
    {
        buf_printf(&out, ">ECHO:");
    }
    if (flags & LOG_PRINT_STATE_PREFIX)
    {
        buf_printf(&out, ">STATE:");
    }
    if (flags & LOG_PRINT_INT_DATE)
    {
        buf_printf(&out, "%u,", (unsigned int)e->timestamp);
    }
    if (flags & LOG_PRINT_MSG_FLAGS)
    {
        buf_printf(&out, "%s,", msg_flags_string(e->u.msg_flags, gc));
    }
    if (flags & LOG_PRINT_STATE)
    {
        buf_printf(&out, "%s,", man_state_name(e->u.state));
    }
    if (flags & LOG_PRINT_INTVAL)
    {
        buf_printf(&out, "%d,", e->u.intval);
    }
    if (e->string)
    {
        buf_printf(&out, "%s", e->string);
    }
    if (flags & LOG_PRINT_LOCAL_IP)
    {
        buf_printf(&out, ",%s", print_in_addr_t(e->local_ip, IA_EMPTY_IF_UNDEF, gc));
    }
    if (flags & LOG_PRINT_REMOTE_IP)
    {
        buf_printf(&out, ",%s", (!addr_defined(&e->remote_sock) ? "," :
                                 print_sockaddr_ex(&e->remote_sock.addr.sa, ",", PS_DONT_SHOW_FAMILY|PS_SHOW_PORT, gc)));
        buf_printf(&out, ",%s", (!addr_defined(&e->local_sock) ? "," :
                                 print_sockaddr_ex(&e->local_sock.addr.sa, ",", PS_DONT_SHOW_FAMILY|PS_SHOW_PORT, gc)));
    }
    if (flags & LOG_PRINT_LOCAL_IP && !IN6_IS_ADDR_UNSPECIFIED(&e->local_ip6))
    {
        buf_printf(&out, ",%s", print_in6_addr(e->local_ip6, IA_EMPTY_IF_UNDEF, gc));
    }
    if (flags & LOG_ECHO_TO_LOG)
    {
        msg(D_MANAGEMENT, "MANAGEMENT: %s", BSTR(&out));
    }
    if (flags & LOG_PRINT_CRLF)
    {
        buf_printf(&out, "\r\n");
    }
    return BSTR(&out);
}

static void
log_entry_free_contents(struct log_entry *e)
{
    if (e->string)
    {
        free((char *)e->string);
    }
    CLEAR(*e);
}

/*
 * struct log_history
 */

static inline int
log_index(const struct log_history *h, int i)
{
    return modulo_add(h->base, i, h->capacity);
}

static void
log_history_obj_init(struct log_history *h, int capacity)
{
    CLEAR(*h);
    h->capacity = capacity;
    ALLOC_ARRAY_CLEAR(h->array, struct log_entry, capacity);
}

struct log_history *
log_history_init(const int capacity)
{
    struct log_history *h;
    ASSERT(capacity > 0);
    ALLOC_OBJ(h, struct log_history);
    log_history_obj_init(h, capacity);
    return h;
}

static void
log_history_free_contents(struct log_history *h)
{
    int i;
    for (i = 0; i < h->size; ++i)
    {
        log_entry_free_contents(&h->array[log_index(h, i)]);
    }
    free(h->array);
}

void
log_history_close(struct log_history *h)
{
    log_history_free_contents(h);
    free(h);
}

void
log_history_add(struct log_history *h, const struct log_entry *le)
{
    struct log_entry *e;
    ASSERT(h->size >= 0 && h->size <= h->capacity);
    if (h->size == h->capacity)
    {
        e = &h->array[h->base];
        log_entry_free_contents(e);
        h->base = log_index(h, 1);
    }
    else
    {
        e = &h->array[log_index(h, h->size)];
        ++h->size;
    }

    *e = *le;
    e->string = string_alloc(le->string, NULL);
}

void
log_history_resize(struct log_history *h, const int capacity)
{
    if (capacity != h->capacity)
    {
        struct log_history newlog;
        int i;

        ASSERT(capacity > 0);
        log_history_obj_init(&newlog, capacity);

        for (i = 0; i < h->size; ++i)
        {
            log_history_add(&newlog, &h->array[log_index(h, i)]);
        }

        log_history_free_contents(h);
        *h = newlog;
    }
}

const struct log_entry *
log_history_ref(const struct log_history *h, const int index)
{
    if (index >= 0 && index < h->size)
    {
        return &h->array[log_index(h, (h->size - 1) - index)];
    }
    else
    {
        return NULL;
    }
}

void
management_sleep(const int n)
{
    if (management)
    {
        management_event_loop_n_seconds(management, n);
    }
    else
    {
        sleep(n);
    }
}

#else  /* ifdef ENABLE_MANAGEMENT */

void
management_sleep(const int n)
{
    sleep(n);
}

#endif /* ENABLE_MANAGEMENT */<|MERGE_RESOLUTION|>--- conflicted
+++ resolved
@@ -309,27 +309,15 @@
     struct management *man = (struct management *) arg;
     static int recursive_level = 0; /* GLOBAL */
 
-<<<<<<< HEAD
 #define AF_DID_PUSH  (1<<0)
 #define AF_DID_RESET (1<<1)
-=======
-# define AF_DID_PUSH  (1<<0)
-# define AF_DID_RESET (1<<1)
->>>>>>> 6e7b62a1
 
     if (!recursive_level) /* don't allow recursion */
     {
-<<<<<<< HEAD
         struct gc_arena gc = gc_new();
         struct log_entry e;
         const char *out = NULL;
         unsigned int action_flags = 0;
-=======
-      struct gc_arena gc = gc_new ();
-      struct log_entry e;
-      const char *out = NULL;
-      unsigned int action_flags = 0;
->>>>>>> 6e7b62a1
 
         ++recursive_level;
 
@@ -389,18 +377,7 @@
             man_reset_client_socket(man, true);
         }
 
-<<<<<<< HEAD
         --recursive_level;
-=======
-      gc_free (&gc);
-
-      if (action_flags & AF_DID_PUSH)
-        man_output_list_push_finalize (man);
-      if (action_flags & AF_DID_RESET)
-        man_reset_client_socket (man, true);
-
-      --recursive_level;
->>>>>>> 6e7b62a1
     }
 }
 
