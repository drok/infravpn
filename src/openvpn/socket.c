/*
 *  OpenVPN -- An application to securely tunnel IP networks
 *             over a single TCP/UDP port, with support for SSL/TLS-based
 *             session authentication and key exchange,
 *             packet encryption, packet authentication, and
 *             packet compression.
 *
 *  Copyright (C) 2002-2018 OpenVPN Inc <sales@openvpn.net>
 *
 *  This program is free software; you can redistribute it and/or modify
 *  it under the terms of the GNU General Public License version 2
 *  as published by the Free Software Foundation.
 *
 *  This program is distributed in the hope that it will be useful,
 *  but WITHOUT ANY WARRANTY; without even the implied warranty of
 *  MERCHANTABILITY or FITNESS FOR A PARTICULAR PURPOSE.  See the
 *  GNU General Public License for more details.
 *
 *  You should have received a copy of the GNU General Public License along
 *  with this program; if not, write to the Free Software Foundation, Inc.,
 *  51 Franklin Street, Fifth Floor, Boston, MA 02110-1301 USA.
 */

#ifdef HAVE_CONFIG_H
#include "config.h"
#elif defined(_MSC_VER)
#include "config-msvc.h"
#endif

#include "syshead.h"

#include "socket.h"
#include "fdmisc.h"
#include "misc.h"
#include "gremlin.h"
#ifdef ENABLE_PLUGIN
#include "plugin.h"
#endif
#include "ps.h"
#include "manage.h"
#include "misc.h"
#include "manage.h"
#include "openvpn.h"
#include "forward.h"

#include "memdbg.h"

const int proto_overhead[] = { /* indexed by PROTO_x */
    0,
    IPv4_UDP_HEADER_SIZE, /* IPv4 */
    IPv4_TCP_HEADER_SIZE,
    IPv4_TCP_HEADER_SIZE,
    IPv6_UDP_HEADER_SIZE, /* IPv6 */
    IPv6_TCP_HEADER_SIZE,
    IPv6_TCP_HEADER_SIZE,
    IPv6_TCP_HEADER_SIZE,
};

/*
 * Convert sockflags/getaddr_flags into getaddr_flags
 */
static unsigned int
sf2gaf(const unsigned int getaddr_flags,
       const unsigned int sockflags)
{
    if (sockflags & SF_HOST_RANDOMIZE)
    {
        return getaddr_flags | GETADDR_RANDOMIZE;
    }
    else
    {
        return getaddr_flags;
    }
}

/*
 * Functions related to the translation of DNS names to IP addresses.
 */
static int
get_addr_generic(sa_family_t af, unsigned int flags, const char *hostname,
                 void *network, unsigned int *netbits,
                 int resolve_retry_seconds, volatile int *signal_received,
                 int msglevel)
{
    char *endp, *sep, *var_host = NULL;
    struct addrinfo *ai = NULL;
    unsigned long bits;
    uint8_t max_bits;
    int ret = -1;

    if (!hostname)
    {
        msg(M_NONFATAL, "Can't resolve null hostname!");
        goto out;
    }

    /* assign family specific default values */
    switch (af)
    {
        case AF_INET:
            bits = 0;
            max_bits = sizeof(in_addr_t) * 8;
            break;
        case AF_INET6:
            bits = 64;
            max_bits = sizeof(struct in6_addr) * 8;
            break;
        default:
            msg(M_WARN,
                "Unsupported AF family passed to getaddrinfo for %s (%d)",
                hostname, af);
            goto out;
    }

    /* we need to modify the hostname received as input, but we don't want to
     * touch it directly as it might be a constant string.
     *
     * Therefore, we clone the string here and free it at the end of the
     * function */
    var_host = strdup(hostname);
    if (!var_host)
    {
        msg(M_NONFATAL | M_ERRNO,
            "Can't allocate hostname buffer for getaddrinfo");
        goto out;
    }

    /* check if this hostname has a /bits suffix */
    sep = strchr(var_host , '/');
    if (sep)
    {
        bits = strtoul(sep + 1, &endp, 10);
        if ((*endp != '\0') || (bits > max_bits))
        {
            msg(msglevel, "IP prefix '%s': invalid '/bits' spec (%s)", hostname,
                sep + 1);
            goto out;
        }
        *sep = '\0';
    }

    ret = openvpn_getaddrinfo(flags & ~GETADDR_HOST_ORDER, var_host, NULL,
                              resolve_retry_seconds, signal_received, af, &ai);
    if ((ret == 0) && network)
    {
        struct in6_addr *ip6;
        in_addr_t *ip4;

        switch (af)
        {
            case AF_INET:
                ip4 = network;
                *ip4 = ((struct sockaddr_in *)ai->ai_addr)->sin_addr.s_addr;

                if (flags & GETADDR_HOST_ORDER)
                {
                    *ip4 = ntohl(*ip4);
                }
                break;
            case AF_INET6:
                ip6 = network;
                *ip6 = ((struct sockaddr_in6 *)ai->ai_addr)->sin6_addr;
                break;
            default:
                /* can't get here because 'af' was previously checked */
                msg(M_WARN,
                    "Unsupported AF family for %s (%d)", var_host, af);
                goto out;
        }
    }

    if (netbits)
    {
        *netbits = bits;
    }

    /* restore '/' separator, if any */
    if (sep)
    {
        *sep = '/';
    }
out:
    freeaddrinfo(ai);
    free(var_host);

    return ret;
}

in_addr_t
getaddr(unsigned int flags,
        const char *hostname,
        int resolve_retry_seconds,
        bool *succeeded,
        volatile int *signal_received)
{
    in_addr_t addr;
    int status;

    status = get_addr_generic(AF_INET, flags, hostname, &addr, NULL,
                              resolve_retry_seconds, signal_received,
                              M_WARN);
    if (status==0)
    {
        if (succeeded)
        {
            *succeeded = true;
        }
        return addr;
    }
    else
    {
        if (succeeded)
        {
            *succeeded = false;
        }
        return 0;
    }
}

bool
get_ipv6_addr(const char *hostname, struct in6_addr *network,
              unsigned int *netbits, int msglevel)
{
    if (get_addr_generic(AF_INET6, GETADDR_RESOLVE, hostname, network, netbits,
                         0, NULL, msglevel) < 0)
    {
        return false;
    }

    return true;                /* parsing OK, values set */
}

static inline bool
streqnull(const char *a, const char *b)
{
    if (a == NULL && b == NULL)
    {
        return true;
    }
    else if (a == NULL || b == NULL)
    {
        return false;
    }
    else
    {
        return streq(a, b);
    }
}

/*
 * get_cached_dns_entry return 0 on success and -1
 * otherwise. (like getaddrinfo)
 */
static int
get_cached_dns_entry(struct cached_dns_entry *dns_cache,
                     const char *hostname,
                     const char *servname,
                     int ai_family,
                     int resolve_flags,
                     struct addrinfo **ai)
{
    struct cached_dns_entry *ph;
    int flags;

    /* Only use flags that are relevant for the structure */
    flags = resolve_flags & GETADDR_CACHE_MASK;

    for (ph = dns_cache; ph; ph = ph->next)
    {
        if (streqnull(ph->hostname, hostname)
            && streqnull(ph->servname, servname)
            && ph->ai_family == ai_family
            && ph->flags == flags)
        {
            *ai = ph->ai;
            return 0;
        }
    }
    return -1;
}


static int
do_preresolve_host(struct context *c,
                   const char *hostname,
                   const char *servname,
                   const int af,
                   const int flags)
{
    struct addrinfo *ai;
    int status;

    if (get_cached_dns_entry(c->c1.dns_cache,
                             hostname,
                             servname,
                             af,
                             flags,
                             &ai) == 0)
    {
        /* entry already cached, return success */
        return 0;
    }

    status = openvpn_getaddrinfo(flags, hostname, servname,
                                 c->options.resolve_retry_seconds, NULL,
                                 af, &ai);
    if (status == 0)
    {
        struct cached_dns_entry *ph;

        ALLOC_OBJ_CLEAR_GC(ph, struct cached_dns_entry, &c->gc);
        ph->ai = ai;
        ph->hostname = hostname;
        ph->servname = servname;
        ph->flags = flags & GETADDR_CACHE_MASK;

        if (!c->c1.dns_cache)
        {
            c->c1.dns_cache = ph;
        }
        else
        {
            struct cached_dns_entry *prev = c->c1.dns_cache;
            while (prev->next)
            {
                prev = prev->next;
            }
            prev->next = ph;
        }

        gc_addspecial(ai, &gc_freeaddrinfo_callback, &c->gc);

    }
    return status;
}

void
do_preresolve(struct context *c)
{
    int i;
    struct connection_list *l = c->options.connection_list;
    const unsigned int preresolve_flags = GETADDR_RESOLVE
                                          |GETADDR_UPDATE_MANAGEMENT_STATE
                                          |GETADDR_MENTION_RESOLVE_RETRY
                                          |GETADDR_FATAL;


    for (i = 0; i < l->len; ++i)
    {
        int status;
        const char *remote;
        int flags = preresolve_flags;

        struct connection_entry *ce = c->options.connection_list->array[i];

        if (proto_is_dgram(ce->proto))
        {
            flags |= GETADDR_DATAGRAM;
        }

        if (c->options.sockflags & SF_HOST_RANDOMIZE)
        {
            flags |= GETADDR_RANDOMIZE;
        }

        if (c->options.ip_remote_hint)
        {
            remote = c->options.ip_remote_hint;
        }
        else
        {
            remote = ce->remote;
        }

        /* HTTP remote hostname does not need to be resolved */
        if (!ce->http_proxy_options)
        {
            status = do_preresolve_host(c, remote, ce->remote_port, ce->af, flags);
            if (status != 0)
            {
                goto err;
            }
        }

        /* Preresolve proxy */
        if (ce->http_proxy_options)
        {
            status = do_preresolve_host(c,
                                        ce->http_proxy_options->server,
                                        ce->http_proxy_options->port,
                                        ce->af,
                                        preresolve_flags);

            if (status != 0)
            {
                goto err;
            }
        }

        if (ce->socks_proxy_server)
        {
            status = do_preresolve_host(c,
                                        ce->socks_proxy_server,
                                        ce->socks_proxy_port,
                                        ce->af,
                                        flags);
            if (status != 0)
            {
                goto err;
            }
        }

        if (ce->bind_local)
        {
            flags |= GETADDR_PASSIVE;
            flags &= ~GETADDR_RANDOMIZE;
            status = do_preresolve_host(c, ce->local, ce->local_port, ce->af, flags);
            if (status != 0)
            {
                goto err;
            }

        }

    }
    return;

err:
    throw_signal_soft(SIGHUP, "Preresolving failed");
}

/*
 * Translate IPv4/IPv6 addr or hostname into struct addrinfo
 * If resolve error, try again for resolve_retry_seconds seconds.
 */
int
openvpn_getaddrinfo(unsigned int flags,
                    const char *hostname,
                    const char *servname,
                    int resolve_retry_seconds,
                    volatile int *signal_received,
                    int ai_family,
                    struct addrinfo **res)
{
    struct addrinfo hints;
    int status;
    int sigrec = 0;
    int msglevel = (flags & GETADDR_FATAL) ? M_FATAL : D_RESOLVE_ERRORS;
    struct gc_arena gc = gc_new();
    const char *print_hostname;
    const char *print_servname;

    ASSERT(res);

    ASSERT(hostname || servname);
    ASSERT(!(flags & GETADDR_HOST_ORDER));

    if (servname)
    {
        print_servname = servname;
    }
    else
    {
        print_servname = "";
    }

    if (flags & GETADDR_MSG_VIRT_OUT)
    {
        msglevel |= M_MSG_VIRT_OUT;
    }

    if ((flags & (GETADDR_FATAL_ON_SIGNAL|GETADDR_WARN_ON_SIGNAL))
        && !signal_received)
    {
        signal_received = &sigrec;
    }

    /* try numeric ipv6 addr first */
    CLEAR(hints);
    hints.ai_family = ai_family;
    hints.ai_flags = AI_NUMERICHOST;

    if (flags & GETADDR_PASSIVE)
    {
        hints.ai_flags |= AI_PASSIVE;
    }

<<<<<<< HEAD
    if (flags & GETADDR_DATAGRAM)
    {
        hints.ai_socktype = SOCK_DGRAM;
    }
    else
    {
        hints.ai_socktype = SOCK_STREAM;
    }
=======
  /* try numeric ipv6 addr first */
  CLEAR(hints);
  hints.ai_family = ai_family;
  hints.ai_flags = AI_NUMERICHOST;
  hints.ai_socktype = SOCK_STREAM;
>>>>>>> 6e7b62a1

    status = getaddrinfo(hostname, servname, &hints, res);

    if (status != 0) /* parse as numeric address failed? */
    {
        const int fail_wait_interval = 5; /* seconds */
        /* Add +4 to cause integer division rounding up (1 + 4) = 5, (0+4)/5=0 */
        int resolve_retries = (flags & GETADDR_TRY_ONCE) ? 1 :
                              ((resolve_retry_seconds + 4)/ fail_wait_interval);
        const char *fmt;
        int level = 0;

        if (hostname && (flags & GETADDR_RANDOMIZE))
        {
            hostname = hostname_randomize(hostname, &gc);
        }

        if (hostname)
        {
            print_hostname = hostname;
        }
        else
        {
            print_hostname = "undefined";
        }

        fmt = "RESOLVE: Cannot resolve host address: %s:%s (%s)";
        if ((flags & GETADDR_MENTION_RESOLVE_RETRY)
            && !resolve_retry_seconds)
        {
            fmt = "RESOLVE: Cannot resolve host address: %s:%s (%s) (I would have retried this name query if you had specified the --resolv-retry option.)";
        }

        if (!(flags & GETADDR_RESOLVE) || status == EAI_FAIL)
        {
            msg(msglevel, "RESOLVE: Cannot parse IP address: %s:%s (%s)",
                print_hostname,print_servname, gai_strerror(status));
            goto done;
        }

#ifdef ENABLE_MANAGEMENT
        if (flags & GETADDR_UPDATE_MANAGEMENT_STATE)
        {
            if (management)
            {
                management_set_state(management,
                                     OPENVPN_STATE_RESOLVE,
                                     NULL,
                                     NULL,
                                     NULL,
                                     NULL,
                                     NULL);
            }
        }
#endif

        /*
         * Resolve hostname
         */
        while (true)
        {
#ifndef _WIN32
            res_init();
#endif
            /* try hostname lookup */
            hints.ai_flags &= ~AI_NUMERICHOST;
            dmsg(D_SOCKET_DEBUG, "GETADDRINFO flags=0x%04x ai_family=%d ai_socktype=%d",
                 flags, hints.ai_family, hints.ai_socktype);
            status = getaddrinfo(hostname, servname, &hints, res);

            if (signal_received)
            {
                get_signal(signal_received);
                if (*signal_received) /* were we interrupted by a signal? */
                {
                    if (*signal_received == SIGUSR1) /* ignore SIGUSR1 */
                    {
                        msg(level, "RESOLVE: Ignored SIGUSR1 signal received during DNS resolution attempt");
                        *signal_received = 0;
                    }
                    else
                    {
                        /* turn success into failure (interrupted syscall) */
                        if (0 == status)
                        {
                            ASSERT(res);
                            freeaddrinfo(*res);
                            *res = NULL;
                            status = EAI_AGAIN; /* = temporary failure */
                            errno = EINTR;
                        }
                        goto done;
                    }
                }
            }

            /* success? */
            if (0 == status)
            {
                break;
            }

            /* resolve lookup failed, should we
             * continue or fail? */
            level = msglevel;
            if (resolve_retries > 0)
            {
                level = D_RESOLVE_ERRORS;
            }

            msg(level,
                fmt,
                print_hostname,
                print_servname,
                gai_strerror(status));

            if (--resolve_retries <= 0)
            {
                goto done;
            }

            management_sleep(fail_wait_interval);
        }

        ASSERT(res);

        /* hostname resolve succeeded */

        /*
         * Do not choose an IP Addresse by random or change the order *
         * of IP addresses, doing so will break RFC 3484 address selection *
         */
    }
    else
    {
        /* IP address parse succeeded */
        if (flags & GETADDR_RANDOMIZE)
        {
            msg(M_WARN, "WARNING: ignoring --remote-random-hostname because the hostname is an IP address");
        }
    }

done:
    if (signal_received && *signal_received)
    {
        int level = 0;
        if (flags & GETADDR_FATAL_ON_SIGNAL)
        {
            level = M_FATAL;
        }
        else if (flags & GETADDR_WARN_ON_SIGNAL)
        {
            level = M_WARN;
        }
        msg(level, "RESOLVE: signal received during DNS resolution attempt");
    }

    gc_free(&gc);
    return status;
}

/*
 * We do our own inet_aton because the glibc function
 * isn't very good about error checking.
 */
int
openvpn_inet_aton(const char *dotted_quad, struct in_addr *addr)
{
    unsigned int a, b, c, d;

    CLEAR(*addr);
    if (sscanf(dotted_quad, "%u.%u.%u.%u", &a, &b, &c, &d) == 4)
    {
        if (a < 256 && b < 256 && c < 256 && d < 256)
        {
            addr->s_addr = htonl(a<<24 | b<<16 | c<<8 | d);
            return OIA_IP; /* good dotted quad */
        }
    }
    if (string_class(dotted_quad, CC_DIGIT|CC_DOT, 0))
    {
        return OIA_ERROR; /* probably a badly formatted dotted quad */
    }
    else
    {
        return OIA_HOSTNAME; /* probably a hostname */
    }
}

bool
ip_addr_dotted_quad_safe(const char *dotted_quad)
{
    /* verify non-NULL */
    if (!dotted_quad)
    {
        return false;
    }

    /* verify length is within limits */
    if (strlen(dotted_quad) > 15)
    {
        return false;
    }

    /* verify that all chars are either numeric or '.' and that no numeric
     * substring is greater than 3 chars */
    {
        int nnum = 0;
        const char *p = dotted_quad;
        int c;

        while ((c = *p++))
        {
            if (c >= '0' && c <= '9')
            {
                ++nnum;
                if (nnum > 3)
                {
                    return false;
                }
            }
            else if (c == '.')
            {
                nnum = 0;
            }
            else
            {
                return false;
            }
        }
    }

    /* verify that string will convert to IP address */
    {
        struct in_addr a;
        return openvpn_inet_aton(dotted_quad, &a) == OIA_IP;
    }
}

bool
ipv6_addr_safe(const char *ipv6_text_addr)
{
    /* verify non-NULL */
    if (!ipv6_text_addr)
    {
        return false;
    }

    /* verify length is within limits */
    if (strlen(ipv6_text_addr) > INET6_ADDRSTRLEN)
    {
        return false;
    }

    /* verify that string will convert to IPv6 address */
    {
        struct in6_addr a6;
        return inet_pton( AF_INET6, ipv6_text_addr, &a6 ) == 1;
    }
}

static bool
dns_addr_safe(const char *addr)
{
    if (addr)
    {
        const size_t len = strlen(addr);
        return len > 0 && len <= 255 && string_class(addr, CC_ALNUM|CC_DASH|CC_DOT, 0);
    }
    else
    {
        return false;
    }
}

bool
ip_or_dns_addr_safe(const char *addr, const bool allow_fqdn)
{
    if (ip_addr_dotted_quad_safe(addr))
    {
        return true;
    }
    else if (allow_fqdn)
    {
        return dns_addr_safe(addr);
    }
    else
    {
        return false;
    }
}

bool
mac_addr_safe(const char *mac_addr)
{
    /* verify non-NULL */
    if (!mac_addr)
    {
        return false;
    }

    /* verify length is within limits */
    if (strlen(mac_addr) > 17)
    {
        return false;
    }

    /* verify that all chars are either alphanumeric or ':' and that no
     * alphanumeric substring is greater than 2 chars */
    {
        int nnum = 0;
        const char *p = mac_addr;
        int c;

        while ((c = *p++))
        {
            if ( (c >= '0' && c <= '9') || (c >= 'a' && c <= 'f') || (c >= 'A' && c <= 'F') )
            {
                ++nnum;
                if (nnum > 2)
                {
                    return false;
                }
            }
            else if (c == ':')
            {
                nnum = 0;
            }
            else
            {
                return false;
            }
        }
    }

    /* error-checking is left to script invoked in lladdr.c */
    return true;
}

static int
socket_get_sndbuf(int sd)
{
#if defined(HAVE_GETSOCKOPT) && defined(SOL_SOCKET) && defined(SO_SNDBUF)
    int val;
    socklen_t len;

    len = sizeof(val);
    if (getsockopt(sd, SOL_SOCKET, SO_SNDBUF, (void *) &val, &len) == 0
        && len == sizeof(val))
    {
        return val;
    }
#endif
    return 0;
}

static void
socket_set_sndbuf(int sd, int size)
{
#if defined(HAVE_SETSOCKOPT) && defined(SOL_SOCKET) && defined(SO_SNDBUF)
    if (setsockopt(sd, SOL_SOCKET, SO_SNDBUF, (void *) &size, sizeof(size)) != 0)
    {
        msg(M_WARN, "NOTE: setsockopt SO_SNDBUF=%d failed", size);
    }
#endif
}

static int
socket_get_rcvbuf(int sd)
{
#if defined(HAVE_GETSOCKOPT) && defined(SOL_SOCKET) && defined(SO_RCVBUF)
    int val;
    socklen_t len;

    len = sizeof(val);
    if (getsockopt(sd, SOL_SOCKET, SO_RCVBUF, (void *) &val, &len) == 0
        && len == sizeof(val))
    {
        return val;
    }
#endif
    return 0;
}

static bool
socket_set_rcvbuf(int sd, int size)
{
#if defined(HAVE_SETSOCKOPT) && defined(SOL_SOCKET) && defined(SO_RCVBUF)
    if (setsockopt(sd, SOL_SOCKET, SO_RCVBUF, (void *) &size, sizeof(size)) != 0)
    {
        msg(M_WARN, "NOTE: setsockopt SO_RCVBUF=%d failed", size);
        return false;
    }
    return true;
#endif
}

static void
socket_set_buffers(int fd, const struct socket_buffer_size *sbs)
{
    if (sbs)
    {
        const int sndbuf_old = socket_get_sndbuf(fd);
        const int rcvbuf_old = socket_get_rcvbuf(fd);

        if (sbs->sndbuf)
        {
            socket_set_sndbuf(fd, sbs->sndbuf);
        }

        if (sbs->rcvbuf)
        {
            socket_set_rcvbuf(fd, sbs->rcvbuf);
        }

        msg(D_OSBUF, "Socket Buffers: R=[%d->%d] S=[%d->%d]",
            rcvbuf_old,
            socket_get_rcvbuf(fd),
            sndbuf_old,
            socket_get_sndbuf(fd));
    }
}

/*
 * Set other socket options
 */

static bool
socket_set_tcp_nodelay(int sd, int state)
{
#if defined(_WIN32) || (defined(HAVE_SETSOCKOPT) && defined(IPPROTO_TCP) && defined(TCP_NODELAY))
    if (setsockopt(sd, IPPROTO_TCP, TCP_NODELAY, (void *) &state, sizeof(state)) != 0)
    {
        msg(M_WARN, "NOTE: setsockopt TCP_NODELAY=%d failed", state);
        return false;
    }
    else
    {
        dmsg(D_OSBUF, "Socket flags: TCP_NODELAY=%d succeeded", state);
        return true;
    }
#else  /* if defined(_WIN32) || (defined(HAVE_SETSOCKOPT) && defined(IPPROTO_TCP) && defined(TCP_NODELAY)) */
    msg(M_WARN, "NOTE: setsockopt TCP_NODELAY=%d failed (No kernel support)", state);
    return false;
#endif
}

static inline void
socket_set_mark(int sd, int mark)
{
#if defined(TARGET_LINUX) && HAVE_DECL_SO_MARK
    if (mark && setsockopt(sd, SOL_SOCKET, SO_MARK, (void *) &mark, sizeof(mark)) != 0)
    {
        msg(M_WARN, "NOTE: setsockopt SO_MARK=%d failed", mark);
    }
#endif
}

static bool
socket_set_flags(int sd, unsigned int sockflags)
{
    if (sockflags & SF_TCP_NODELAY)
    {
        return socket_set_tcp_nodelay(sd, 1);
    }
    else
    {
        return true;
    }
}

bool
link_socket_update_flags(struct link_socket *ls, unsigned int sockflags)
{
    if (ls && socket_defined(ls->sd))
    {
        return socket_set_flags(ls->sd, ls->sockflags = sockflags);
    }
    else
    {
        return false;
    }
}

void
link_socket_update_buffer_sizes(struct link_socket *ls, int rcvbuf, int sndbuf)
{
    if (ls && socket_defined(ls->sd))
    {
        ls->socket_buffer_sizes.sndbuf = sndbuf;
        ls->socket_buffer_sizes.rcvbuf = rcvbuf;
        socket_set_buffers(ls->sd, &ls->socket_buffer_sizes);
    }
}

/*
 * SOCKET INITALIZATION CODE.
 * Create a TCP/UDP socket
 */

socket_descriptor_t
create_socket_tcp(struct addrinfo *addrinfo)
{
    socket_descriptor_t sd;

    ASSERT(addrinfo);
    ASSERT(addrinfo->ai_socktype == SOCK_STREAM);

    if ((sd = socket(addrinfo->ai_family, addrinfo->ai_socktype, addrinfo->ai_protocol)) < 0)
    {
        msg(M_ERR, "Cannot create TCP socket");
    }

#ifndef _WIN32 /* using SO_REUSEADDR on Windows will cause bind to succeed on port conflicts! */
    /* set SO_REUSEADDR on socket */
    {
        int on = 1;
        if (setsockopt(sd, SOL_SOCKET, SO_REUSEADDR,
                       (void *) &on, sizeof(on)) < 0)
        {
            msg(M_ERR, "TCP: Cannot setsockopt SO_REUSEADDR on TCP socket");
        }
    }
#endif

    /* set socket file descriptor to not pass across execs, so that
     * scripts don't have access to it */
    set_cloexec(sd);

    return sd;
}

static socket_descriptor_t
create_socket_udp(struct addrinfo *addrinfo, const unsigned int flags)
{
    socket_descriptor_t sd;

    ASSERT(addrinfo);
    ASSERT(addrinfo->ai_socktype == SOCK_DGRAM);

    if ((sd = socket(addrinfo->ai_family, addrinfo->ai_socktype, addrinfo->ai_protocol)) < 0)
    {
        msg(M_ERR, "UDP: Cannot create UDP/UDP6 socket");
    }
#if ENABLE_IP_PKTINFO
    else if (flags & SF_USE_IP_PKTINFO)
    {
        int pad = 1;
        if (addrinfo->ai_family == AF_INET)
        {
#if defined(HAVE_IN_PKTINFO) && defined(HAVE_IPI_SPEC_DST)
            if (setsockopt(sd, SOL_IP, IP_PKTINFO,
                           (void *)&pad, sizeof(pad)) < 0)
            {
                msg(M_ERR, "UDP: failed setsockopt for IP_PKTINFO");
            }
#elif defined(IP_RECVDSTADDR)
            if (setsockopt(sd, IPPROTO_IP, IP_RECVDSTADDR,
                           (void *)&pad, sizeof(pad)) < 0)
            {
                msg(M_ERR, "UDP: failed setsockopt for IP_RECVDSTADDR");
            }
#else  /* if defined(HAVE_IN_PKTINFO) && defined(HAVE_IPI_SPEC_DST) */
#error ENABLE_IP_PKTINFO is set without IP_PKTINFO xor IP_RECVDSTADDR (fix syshead.h)
#endif
        }
        else if (addrinfo->ai_family == AF_INET6)
        {
#ifndef IPV6_RECVPKTINFO /* Some older Darwin platforms require this */
            if (setsockopt(sd, IPPROTO_IPV6, IPV6_PKTINFO,
                           (void *)&pad, sizeof(pad)) < 0)
#else
            if (setsockopt(sd, IPPROTO_IPV6, IPV6_RECVPKTINFO,
                           (void *)&pad, sizeof(pad)) < 0)
#endif
            { msg(M_ERR, "UDP: failed setsockopt for IPV6_RECVPKTINFO");}
        }
    }
#endif /* if ENABLE_IP_PKTINFO */

    /* set socket file descriptor to not pass across execs, so that
     * scripts don't have access to it */
    set_cloexec(sd);

    return sd;
}

static void
bind_local(struct link_socket *sock, const sa_family_t ai_family)
{
    /* bind to local address/port */
    if (sock->bind_local)
    {
        if (sock->socks_proxy && sock->info.proto == PROTO_UDP)
        {
            socket_bind(sock->ctrl_sd, sock->info.lsa->bind_local,
                        ai_family, "SOCKS", false);
        }
        else
        {
            socket_bind(sock->sd, sock->info.lsa->bind_local,
                        ai_family,
                        "TCP/UDP", sock->info.bind_ipv6_only);
        }
    }
}

static void
create_socket(struct link_socket *sock, struct addrinfo *addr)
{
    if (addr->ai_protocol == IPPROTO_UDP || addr->ai_socktype == SOCK_DGRAM)
    {
        sock->sd = create_socket_udp(addr, sock->sockflags);
        sock->sockflags |= SF_GETADDRINFO_DGRAM;

        /* Assume that control socket and data socket to the socks proxy
         * are using the same IP family */
        if (sock->socks_proxy)
        {
            /* Construct a temporary addrinfo to create the socket,
             * currently resolve two remote addresses is not supported,
             * TODO: Rewrite the whole resolve_remote */
            struct addrinfo addrinfo_tmp = *addr;
            addrinfo_tmp.ai_socktype = SOCK_STREAM;
            addrinfo_tmp.ai_protocol = IPPROTO_TCP;
            sock->ctrl_sd = create_socket_tcp(&addrinfo_tmp);
        }
    }
    else if (addr->ai_protocol == IPPROTO_TCP || addr->ai_socktype == SOCK_STREAM)
    {
        sock->sd = create_socket_tcp(addr);
    }
    else
    {
        ASSERT(0);
    }
    /* set socket buffers based on --sndbuf and --rcvbuf options */
    socket_set_buffers(sock->sd, &sock->socket_buffer_sizes);

    /* set socket to --mark packets with given value */
    socket_set_mark(sock->sd, sock->mark);

    bind_local(sock, addr->ai_family);
}

#ifdef TARGET_ANDROID
static void
protect_fd_nonlocal(int fd, const struct sockaddr *addr)
{
    /* pass socket FD to management interface to pass on to VPNService API
     * as "protected socket" (exempt from being routed into tunnel)
     */
    if (addr_local(addr))
    {
        msg(D_SOCKET_DEBUG, "Address is local, not protecting socket fd %d", fd);
        return;
    }

    msg(D_SOCKET_DEBUG, "Protecting socket fd %d", fd);
    management->connection.fdtosend = fd;
    management_android_control(management, "PROTECTFD", __func__);
}
#endif

/*
 * Functions used for establishing a TCP stream connection.
 */
static void
socket_do_listen(socket_descriptor_t sd,
                 const struct addrinfo *local,
                 bool do_listen,
                 bool do_set_nonblock)
{
    struct gc_arena gc = gc_new();
    if (do_listen)
    {
        ASSERT(local);
        msg(M_INFO, "Listening for incoming TCP connection on %s",
            print_sockaddr(local->ai_addr, &gc));
        if (listen(sd, 32))
        {
            msg(M_ERR, "TCP: listen() failed");
        }
    }

    /* set socket to non-blocking mode */
    if (do_set_nonblock)
    {
        set_nonblock(sd);
    }

    gc_free(&gc);
}

socket_descriptor_t
socket_do_accept(socket_descriptor_t sd,
                 struct link_socket_actual *act,
                 const bool nowait)
{
    /* af_addr_size WILL return 0 in this case if AFs other than AF_INET
     * are compiled because act is empty here.
     * could use getsockname() to support later remote_len check
     */
    socklen_t remote_len_af = af_addr_size(act->dest.addr.sa.sa_family);
    socklen_t remote_len = sizeof(act->dest.addr);
    socket_descriptor_t new_sd = SOCKET_UNDEFINED;

    CLEAR(*act);

#ifdef HAVE_GETPEERNAME
    if (nowait)
    {
        new_sd = getpeername(sd, &act->dest.addr.sa, &remote_len);

        if (!socket_defined(new_sd))
        {
            msg(D_LINK_ERRORS | M_ERRNO, "TCP: getpeername() failed");
        }
        else
        {
            new_sd = sd;
        }
    }
#else  /* ifdef HAVE_GETPEERNAME */
    if (nowait)
    {
        msg(M_WARN, "TCP: this OS does not provide the getpeername() function");
    }
#endif
    else
    {
        new_sd = accept(sd, &act->dest.addr.sa, &remote_len);
    }

#if 0 /* For debugging only, test the effect of accept() failures */
    {
        static int foo = 0;
        ++foo;
        if (foo & 1)
        {
            new_sd = -1;
        }
    }
#endif

    if (!socket_defined(new_sd))
    {
        msg(D_LINK_ERRORS | M_ERRNO, "TCP: accept(%d) failed", (int)sd);
    }
    /* only valid if we have remote_len_af!=0 */
    else if (remote_len_af && remote_len != remote_len_af)
    {
        msg(D_LINK_ERRORS, "TCP: Received strange incoming connection with unknown address length=%d", remote_len);
        openvpn_close_socket(new_sd);
        new_sd = SOCKET_UNDEFINED;
    }
    else
    {
        /* set socket file descriptor to not pass across execs, so that
         * scripts don't have access to it */
        set_cloexec(sd);
    }
    return new_sd;
}

static void
tcp_connection_established(const struct link_socket_actual *act)
{
    struct gc_arena gc = gc_new();
    msg(M_INFO, "TCP connection established with %s",
        print_link_socket_actual(act, &gc));
    gc_free(&gc);
}

static socket_descriptor_t
socket_listen_accept(socket_descriptor_t sd,
                     struct link_socket_actual *act,
                     const char *remote_dynamic,
                     const struct addrinfo *local,
                     bool do_listen,
                     bool nowait,
                     volatile int *signal_received)
{
    struct gc_arena gc = gc_new();
    /* struct openvpn_sockaddr *remote = &act->dest; */
    struct openvpn_sockaddr remote_verify = act->dest;
    socket_descriptor_t new_sd = SOCKET_UNDEFINED;

    CLEAR(*act);
    socket_do_listen(sd, local, do_listen, true);

    while (true)
    {
        int status;
        fd_set reads;
        struct timeval tv;

        FD_ZERO(&reads);
        openvpn_fd_set(sd, &reads);
        tv.tv_sec = 0;
        tv.tv_usec = 0;

        status = select(sd + 1, &reads, NULL, NULL, &tv);

        get_signal(signal_received);
        if (*signal_received)
        {
            gc_free(&gc);
            return sd;
        }

        if (status < 0)
        {
            msg(D_LINK_ERRORS | M_ERRNO, "TCP: select() failed");
        }

        if (status <= 0)
        {
            management_sleep(1);
            continue;
        }

        new_sd = socket_do_accept(sd, act, nowait);

        if (socket_defined(new_sd))
        {
            struct addrinfo *ai = NULL;
            if (remote_dynamic)
            {
                openvpn_getaddrinfo(0, remote_dynamic, NULL, 1, NULL,
                                    remote_verify.addr.sa.sa_family, &ai);
            }

            if (ai && !addrlist_match(&remote_verify, ai))
            {
                msg(M_WARN,
                    "TCP NOTE: Rejected connection attempt from %s due to --remote setting",
                    print_link_socket_actual(act, &gc));
                if (openvpn_close_socket(new_sd))
                {
                    msg(M_ERR, "TCP: close socket failed (new_sd)");
                }
                freeaddrinfo(ai);
            }
            else
            {
                if (ai)
                {
                    freeaddrinfo(ai);
                }
                break;
            }
        }
        management_sleep(1);
    }

    if (!nowait && openvpn_close_socket(sd))
    {
        msg(M_ERR, "TCP: close socket failed (sd)");
    }

    tcp_connection_established(act);

    gc_free(&gc);
    return new_sd;
}

/* older mingw versions and WinXP do not have this define,
 * but Vista and up support the functionality - just define it here
 */
#ifdef _WIN32
#ifndef IPV6_V6ONLY
#define IPV6_V6ONLY 27
#endif
#endif
void
socket_bind(socket_descriptor_t sd,
            struct addrinfo *local,
            int ai_family,
            const char *prefix,
            bool ipv6only)
{
    struct gc_arena gc = gc_new();

    /* FIXME (schwabe)
     * getaddrinfo for the bind address might return multiple AF_INET/AF_INET6
     * entries for the requested protocol.
     * For example if an address has multiple A records
     * What is the correct way to deal with it?
     */

    struct addrinfo *cur;

    ASSERT(local);


    /* find the first addrinfo with correct ai_family */
    for (cur = local; cur; cur = cur->ai_next)
    {
        if (cur->ai_family == ai_family)
        {
            break;
        }
    }
    if (!cur)
    {
        msg(M_FATAL, "%s: Socket bind failed: Addr to bind has no %s record",
            prefix, addr_family_name(ai_family));
    }

    if (ai_family == AF_INET6)
    {
        int v6only = ipv6only ? 1 : 0;  /* setsockopt must have an "int" */

        msg(M_INFO, "setsockopt(IPV6_V6ONLY=%d)", v6only);
        if (setsockopt(sd, IPPROTO_IPV6, IPV6_V6ONLY, (void *) &v6only, sizeof(v6only)))
        {
            msg(M_NONFATAL|M_ERRNO, "Setting IPV6_V6ONLY=%d failed", v6only);
        }
    }
    if (bind(sd, cur->ai_addr, cur->ai_addrlen))
    {
        msg(M_FATAL | M_ERRNO, "%s: Socket bind failed on local address %s",
            prefix,
            print_sockaddr_ex(local->ai_addr, ":", PS_SHOW_PORT, &gc));
    }
    gc_free(&gc);
}

int
openvpn_connect(socket_descriptor_t sd,
                const struct sockaddr *remote,
                int connect_timeout,
                volatile int *signal_received)
{
    int status = 0;

#ifdef TARGET_ANDROID
    protect_fd_nonlocal(sd, remote);
#endif

#ifdef CONNECT_NONBLOCK
    set_nonblock(sd);
    status = connect(sd, remote, af_addr_size(remote->sa_family));
    if (status)
    {
        status = openvpn_errno();
    }
    if (
#ifdef _WIN32
        status == WSAEWOULDBLOCK
#else
        status == EINPROGRESS
#endif
        )
    {
        while (true)
        {
#if POLL
            struct pollfd fds[1];
            fds[0].fd = sd;
            fds[0].events = POLLOUT;
            status = poll(fds, 1, 0);
#else
            fd_set writes;
            struct timeval tv;

            FD_ZERO(&writes);
            openvpn_fd_set(sd, &writes);
            tv.tv_sec = 0;
            tv.tv_usec = 0;

            status = select(sd + 1, NULL, &writes, NULL, &tv);
#endif
            if (signal_received)
            {
                get_signal(signal_received);
                if (*signal_received)
                {
                    status = 0;
                    break;
                }
            }
            if (status < 0)
            {
                status = openvpn_errno();
                break;
            }
            if (status <= 0)
            {
                if (--connect_timeout < 0)
                {
#ifdef _WIN32
                    status = WSAETIMEDOUT;
#else
                    status = ETIMEDOUT;
#endif
                    break;
                }
                management_sleep(1);
                continue;
            }

            /* got it */
            {
                int val = 0;
                socklen_t len;

                len = sizeof(val);
                if (getsockopt(sd, SOL_SOCKET, SO_ERROR, (void *) &val, &len) == 0
                    && len == sizeof(val))
                {
                    status = val;
                }
                else
                {
                    status = openvpn_errno();
                }
                break;
            }
        }
    }
#else  /* ifdef CONNECT_NONBLOCK */
    status = connect(sd, remote, af_addr_size(remote->sa_family));
    if (status)
    {
        status = openvpn_errno();
    }
#endif /* ifdef CONNECT_NONBLOCK */

    return status;
}

void
set_actual_address(struct link_socket_actual *actual, struct addrinfo *ai)
{
    CLEAR(*actual);
    ASSERT(ai);

    if (ai->ai_family == AF_INET)
    {
        actual->dest.addr.in4 =
            *((struct sockaddr_in *) ai->ai_addr);
    }
    else if (ai->ai_family == AF_INET6)
    {
        actual->dest.addr.in6 =
            *((struct sockaddr_in6 *) ai->ai_addr);
    }
    else
    {
        ASSERT(0);
    }

}

static void
socket_connect(socket_descriptor_t *sd,
               const struct sockaddr *dest,
               const int connect_timeout,
               struct signal_info *sig_info)
{
    struct gc_arena gc = gc_new();
    int status;

#ifdef CONNECT_NONBLOCK
    msg(M_INFO, "Attempting to establish TCP connection with %s [nonblock]",
        print_sockaddr(dest, &gc));
#else
    msg(M_INFO, "Attempting to establish TCP connection with %s",
        print_sockaddr(dest, &gc));
#endif

#ifdef ENABLE_MANAGEMENT
    if (management)
    {
        management_set_state(management,
                             OPENVPN_STATE_TCP_CONNECT,
                             NULL,
                             NULL,
                             NULL,
                             NULL,
                             NULL);
    }
#endif

    /* Set the actual address */
    status = openvpn_connect(*sd, dest, connect_timeout, &sig_info->signal_received);

    get_signal(&sig_info->signal_received);
    if (sig_info->signal_received)
    {
        goto done;
    }

    if (status)
    {

        msg(D_LINK_ERRORS, "TCP: connect to %s failed: %s",
            print_sockaddr(dest, &gc), strerror(status));

        openvpn_close_socket(*sd);
        *sd = SOCKET_UNDEFINED;
        sig_info->signal_received = SIGUSR1;
        sig_info->source = SIG_SOURCE_CONNECTION_FAILED;
    }
    else
    {
        msg(M_INFO, "TCP connection established with %s",
            print_sockaddr(dest, &gc));
    }

done:
    gc_free(&gc);
}

/* For stream protocols, allocate a buffer to build up packet.
 * Called after frame has been finalized. */

static void
socket_frame_init(const struct frame *frame, struct link_socket *sock)
{
#ifdef _WIN32
    overlapped_io_init(&sock->reads, frame, FALSE, false);
    overlapped_io_init(&sock->writes, frame, TRUE, false);
    sock->rw_handle.read = sock->reads.overlapped.hEvent;
    sock->rw_handle.write = sock->writes.overlapped.hEvent;
#endif

    if (link_socket_connection_oriented(sock))
    {
#ifdef _WIN32
        stream_buf_init(&sock->stream_buf,
                        &sock->reads.buf_init,
                        sock->sockflags,
                        sock->info.proto);
#else
        alloc_buf_sock_tun(&sock->stream_buf_data,
                           frame,
                           false,
                           FRAME_HEADROOM_MARKER_READ_STREAM);

        stream_buf_init(&sock->stream_buf,
                        &sock->stream_buf_data,
                        sock->sockflags,
                        sock->info.proto);
#endif
    }
}

/*
 * Adjust frame structure based on a Path MTU value given
 * to us by the OS.
 */
void
frame_adjust_path_mtu(struct frame *frame, int pmtu, int proto)
{
    frame_set_mtu_dynamic(frame, pmtu - datagram_overhead(proto), SET_MTU_UPPER_BOUND);
}

static void
resolve_bind_local(struct link_socket *sock, const sa_family_t af)
{
    struct gc_arena gc = gc_new();

    /* resolve local address if undefined */
    if (!sock->info.lsa->bind_local)
    {
        int flags = GETADDR_RESOLVE | GETADDR_WARN_ON_SIGNAL
                    |GETADDR_FATAL | GETADDR_PASSIVE;
        int status;

        if (proto_is_dgram(sock->info.proto))
        {
            flags |= GETADDR_DATAGRAM;
        }

        /* will return AF_{INET|INET6}from local_host */
        status = get_cached_dns_entry(sock->dns_cache,
                                      sock->local_host,
                                      sock->local_port,
                                      af,
                                      flags,
                                      &sock->info.lsa->bind_local);

        if (status)
        {
            status = openvpn_getaddrinfo(flags, sock->local_host, sock->local_port, 0,
                                         NULL, af, &sock->info.lsa->bind_local);
        }

        if (status !=0)
        {
            msg(M_FATAL, "getaddrinfo() failed for local \"%s:%s\": %s",
                sock->local_host, sock->local_port,
                gai_strerror(status));
        }
    }

    gc_free(&gc);
}

static void
resolve_remote(struct link_socket *sock,
               int phase,
               const char **remote_dynamic,
               volatile int *signal_received)
{
    struct gc_arena gc = gc_new();

    /* resolve remote address if undefined */
    if (!sock->info.lsa->remote_list)
    {
        if (sock->remote_host)
        {
            unsigned int flags = sf2gaf(GETADDR_RESOLVE|GETADDR_UPDATE_MANAGEMENT_STATE, sock->sockflags);
            int retry = 0;
            int status = -1;
            struct addrinfo *ai;
            if (proto_is_dgram(sock->info.proto))
            {
                flags |= GETADDR_DATAGRAM;
            }

            if (sock->resolve_retry_seconds == RESOLV_RETRY_INFINITE)
            {
                if (phase == 2)
                {
                    flags |= (GETADDR_TRY_ONCE | GETADDR_FATAL);
                }
                retry = 0;
            }
            else if (phase == 1)
            {
                if (sock->resolve_retry_seconds)
                {
                    retry = 0;
                }
                else
                {
                    flags |= (GETADDR_FATAL | GETADDR_MENTION_RESOLVE_RETRY);
                    retry = 0;
                }
            }
            else if (phase == 2)
            {
                if (sock->resolve_retry_seconds)
                {
                    flags |= GETADDR_FATAL;
                    retry = sock->resolve_retry_seconds;
                }
                else
                {
                    ASSERT(0);
                }
            }
            else
            {
                ASSERT(0);
            }


            status = get_cached_dns_entry(sock->dns_cache,
                                          sock->remote_host,
                                          sock->remote_port,
                                          sock->info.af,
                                          flags, &ai);
            if (status)
            {
                status = openvpn_getaddrinfo(flags, sock->remote_host, sock->remote_port,
                                             retry, signal_received, sock->info.af, &ai);
            }

            if (status == 0)
            {
                sock->info.lsa->remote_list = ai;
                sock->info.lsa->current_remote = ai;

                dmsg(D_SOCKET_DEBUG, "RESOLVE_REMOTE flags=0x%04x phase=%d rrs=%d sig=%d status=%d",
                     flags,
                     phase,
                     retry,
                     signal_received ? *signal_received : -1,
                     status);
            }
            if (signal_received)
            {
                if (*signal_received)
                {
                    goto done;
                }
            }
            if (status!=0)
            {
                if (signal_received)
                {
                    *signal_received = SIGUSR1;
                }
                goto done;
            }
        }
    }

    /* should we re-use previous active remote address? */
    if (link_socket_actual_defined(&sock->info.lsa->actual))
    {
        msg(M_INFO, "TCP/UDP: Preserving recently used remote address: %s",
            print_link_socket_actual(&sock->info.lsa->actual, &gc));
        if (remote_dynamic)
        {
            *remote_dynamic = NULL;
        }
    }
    else
    {
        CLEAR(sock->info.lsa->actual);
        if (sock->info.lsa->current_remote)
        {
            set_actual_address(&sock->info.lsa->actual,
                               sock->info.lsa->current_remote);
        }
    }

done:
    gc_free(&gc);
}



struct link_socket *
link_socket_new(void)
{
    struct link_socket *sock;

    ALLOC_OBJ_CLEAR(sock, struct link_socket);
    sock->sd = SOCKET_UNDEFINED;
    sock->ctrl_sd = SOCKET_UNDEFINED;
    return sock;
}

void
link_socket_init_phase1(struct link_socket *sock,
                        const char *local_host,
                        const char *local_port,
                        const char *remote_host,
                        const char *remote_port,
                        struct cached_dns_entry *dns_cache,
                        int proto,
                        sa_family_t af,
                        bool bind_ipv6_only,
                        int mode,
                        const struct link_socket *accept_from,
                        struct http_proxy_info *http_proxy,
                        struct socks_proxy_info *socks_proxy,
#ifdef ENABLE_DEBUG
                        int gremlin,
#endif
                        bool bind_local,
                        bool remote_float,
                        int inetd,
                        struct link_socket_addr *lsa,
                        const char *ipchange_command,
                        const struct plugin_list *plugins,
                        int resolve_retry_seconds,
                        int mtu_discover_type,
                        int rcvbuf,
                        int sndbuf,
                        int mark,
                        struct event_timeout *server_poll_timeout,
                        unsigned int sockflags)
{
    ASSERT(sock);

    sock->local_host = local_host;
    sock->local_port = local_port;
    sock->remote_host = remote_host;
    sock->remote_port = remote_port;
    sock->dns_cache = dns_cache;
    sock->http_proxy = http_proxy;
    sock->socks_proxy = socks_proxy;
    sock->bind_local = bind_local;
    sock->inetd = inetd;
    sock->resolve_retry_seconds = resolve_retry_seconds;
    sock->mtu_discover_type = mtu_discover_type;

#ifdef ENABLE_DEBUG
    sock->gremlin = gremlin;
#endif

    sock->socket_buffer_sizes.rcvbuf = rcvbuf;
    sock->socket_buffer_sizes.sndbuf = sndbuf;

    sock->sockflags = sockflags;
    sock->mark = mark;

    sock->info.proto = proto;
    sock->info.af = af;
    sock->info.remote_float = remote_float;
    sock->info.lsa = lsa;
    sock->info.bind_ipv6_only = bind_ipv6_only;
    sock->info.ipchange_command = ipchange_command;
    sock->info.plugins = plugins;
    sock->server_poll_timeout = server_poll_timeout;

    sock->mode = mode;
    if (mode == LS_MODE_TCP_ACCEPT_FROM)
    {
        ASSERT(accept_from);
        ASSERT(sock->info.proto == PROTO_TCP_SERVER);
        ASSERT(!sock->inetd);
        sock->sd = accept_from->sd;
        /* inherit (possibly guessed) info AF from parent context */
        sock->info.af = accept_from->info.af;
    }

    /* are we running in HTTP proxy mode? */
    if (sock->http_proxy)
    {
        ASSERT(sock->info.proto == PROTO_TCP_CLIENT);
        ASSERT(!sock->inetd);

        /* the proxy server */
        sock->remote_host = http_proxy->options.server;
        sock->remote_port = http_proxy->options.port;

        /* the OpenVPN server we will use the proxy to connect to */
        sock->proxy_dest_host = remote_host;
        sock->proxy_dest_port = remote_port;
    }
    /* or in Socks proxy mode? */
    else if (sock->socks_proxy)
    {
        ASSERT(!sock->inetd);

        /* the proxy server */
        sock->remote_host = socks_proxy->server;
        sock->remote_port = socks_proxy->port;

        /* the OpenVPN server we will use the proxy to connect to */
        sock->proxy_dest_host = remote_host;
        sock->proxy_dest_port = remote_port;
    }
    else
    {
        sock->remote_host = remote_host;
        sock->remote_port = remote_port;
    }

    /* bind behavior for TCP server vs. client */
    if (sock->info.proto == PROTO_TCP_SERVER)
    {
        if (sock->mode == LS_MODE_TCP_ACCEPT_FROM)
        {
            sock->bind_local = false;
        }
        else
        {
            sock->bind_local = true;
        }
    }

    /* were we started by inetd or xinetd? */
    if (sock->inetd)
    {
        ASSERT(sock->info.proto != PROTO_TCP_CLIENT);
        ASSERT(socket_defined(inetd_socket_descriptor));
        sock->sd = inetd_socket_descriptor;
        set_cloexec(sock->sd);          /* not created by create_socket*() */
    }
    else if (mode != LS_MODE_TCP_ACCEPT_FROM)
    {
        if (sock->bind_local)
        {
            resolve_bind_local(sock, sock->info.af);
        }
        resolve_remote(sock, 1, NULL, NULL);
    }
}

static
void
phase2_inetd(struct link_socket *sock, const struct frame *frame,
             const char *remote_dynamic, volatile int *signal_received)
{
    bool remote_changed = false;

    if (sock->info.proto == PROTO_TCP_SERVER)
    {
        /* AF_INET as default (and fallback) for inetd */
        sock->info.lsa->actual.dest.addr.sa.sa_family = AF_INET;
#ifdef HAVE_GETSOCKNAME
        {
            /* inetd: hint family type for dest = local's */
            struct openvpn_sockaddr local_addr;
            socklen_t addrlen = sizeof(local_addr);
            if (getsockname(sock->sd, &local_addr.addr.sa, &addrlen) == 0)
            {
                sock->info.lsa->actual.dest.addr.sa.sa_family = local_addr.addr.sa.sa_family;
                dmsg(D_SOCKET_DEBUG, "inetd(%s): using sa_family=%d from getsockname(%d)",
                     proto2ascii(sock->info.proto, sock->info.af, false),
                     local_addr.addr.sa.sa_family, (int)sock->sd);
            }
            else
            {
                msg(M_WARN, "inetd(%s): getsockname(%d) failed, using AF_INET",
                    proto2ascii(sock->info.proto, sock->info.af, false), (int)sock->sd);
            }
        }
#else  /* ifdef HAVE_GETSOCKNAME */
        msg(M_WARN, "inetd(%s): this OS does not provide the getsockname() "
            "function, using AF_INET",
            proto2ascii(sock->info.proto, false));
#endif /* ifdef HAVE_GETSOCKNAME */
        sock->sd =
            socket_listen_accept(sock->sd,
                                 &sock->info.lsa->actual,
                                 remote_dynamic,
                                 sock->info.lsa->bind_local,
                                 false,
                                 sock->inetd == INETD_NOWAIT,
                                 signal_received);

    }
    ASSERT(!remote_changed);
}

static void
phase2_set_socket_flags(struct link_socket *sock)
{
    /* set misc socket parameters */
    socket_set_flags(sock->sd, sock->sockflags);

    /* set socket to non-blocking mode */
    set_nonblock(sock->sd);

    /* set Path MTU discovery options on the socket */
    set_mtu_discover_type(sock->sd, sock->mtu_discover_type, sock->info.af);

#if EXTENDED_SOCKET_ERROR_CAPABILITY
    /* if the OS supports it, enable extended error passing on the socket */
    set_sock_extended_error_passing(sock->sd);
#endif
}


static void
linksock_print_addr(struct link_socket *sock)
{
    struct gc_arena gc = gc_new();
    const int msglevel = (sock->mode == LS_MODE_TCP_ACCEPT_FROM) ? D_INIT_MEDIUM : M_INFO;

    /* print local address */
    if (sock->inetd)
    {
        msg(msglevel, "%s link local: [inetd]", proto2ascii(sock->info.proto, sock->info.af, true));
    }
    else if (sock->bind_local)
    {
        sa_family_t ai_family = sock->info.lsa->actual.dest.addr.sa.sa_family;
        /* Socket is always bound on the first matching address,
         * For bound sockets with no remote addr this is the element of
         * the list */
        struct addrinfo *cur;
        for (cur = sock->info.lsa->bind_local; cur; cur = cur->ai_next)
        {
            if (!ai_family || ai_family == cur->ai_family)
            {
                break;
            }
        }
        ASSERT(cur);
        msg(msglevel, "%s link local (bound): %s",
            proto2ascii(sock->info.proto, sock->info.af, true),
            print_sockaddr(cur->ai_addr,&gc));
    }
    else
    {
        msg(msglevel, "%s link local: (not bound)",
            proto2ascii(sock->info.proto, sock->info.af, true));
    }

    /* print active remote address */
    msg(msglevel, "%s link remote: %s",
        proto2ascii(sock->info.proto, sock->info.af, true),
        print_link_socket_actual_ex(&sock->info.lsa->actual,
                                    ":",
                                    PS_SHOW_PORT_IF_DEFINED,
                                    &gc));
    gc_free(&gc);
}

static void
phase2_tcp_server(struct link_socket *sock, const char *remote_dynamic,
                  volatile int *signal_received)
{
    switch (sock->mode)
    {
        case LS_MODE_DEFAULT:
            sock->sd = socket_listen_accept(sock->sd,
                                            &sock->info.lsa->actual,
                                            remote_dynamic,
                                            sock->info.lsa->bind_local,
                                            true,
                                            false,
                                            signal_received);
            break;

        case LS_MODE_TCP_LISTEN:
            socket_do_listen(sock->sd,
                             sock->info.lsa->bind_local,
                             true,
                             false);
            break;

        case LS_MODE_TCP_ACCEPT_FROM:
            sock->sd = socket_do_accept(sock->sd,
                                        &sock->info.lsa->actual,
                                        false);
            if (!socket_defined(sock->sd))
            {
                *signal_received = SIGTERM;
                return;
            }
            tcp_connection_established(&sock->info.lsa->actual);
            break;

        default:
            ASSERT(0);
    }
}


static void
phase2_tcp_client(struct link_socket *sock, struct signal_info *sig_info)
{
    bool proxy_retry = false;
    do
    {
        socket_connect(&sock->sd,
                       sock->info.lsa->current_remote->ai_addr,
                       get_server_poll_remaining_time(sock->server_poll_timeout),
                       sig_info);

        if (sig_info->signal_received)
        {
            return;
        }

        if (sock->http_proxy)
        {
            proxy_retry = establish_http_proxy_passthru(sock->http_proxy,
                                                        sock->sd,
                                                        sock->proxy_dest_host,
                                                        sock->proxy_dest_port,
                                                        sock->server_poll_timeout,
                                                        &sock->stream_buf.residual,
                                                        &sig_info->signal_received);
        }
        else if (sock->socks_proxy)
        {
            establish_socks_proxy_passthru(sock->socks_proxy,
                                           sock->sd,
                                           sock->proxy_dest_host,
                                           sock->proxy_dest_port,
                                           &sig_info->signal_received);
        }
        if (proxy_retry)
        {
            openvpn_close_socket(sock->sd);
            sock->sd = create_socket_tcp(sock->info.lsa->current_remote);
        }

    } while (proxy_retry);

}

static void
phase2_socks_client(struct link_socket *sock, struct signal_info *sig_info)
{
    socket_connect(&sock->ctrl_sd,
                   sock->info.lsa->current_remote->ai_addr,
                   get_server_poll_remaining_time(sock->server_poll_timeout),
                   sig_info);

    if (sig_info->signal_received)
    {
        return;
    }

    establish_socks_proxy_udpassoc(sock->socks_proxy,
                                   sock->ctrl_sd,
                                   sock->sd,
                                   &sock->socks_relay.dest,
                                   &sig_info->signal_received);

    if (sig_info->signal_received)
    {
        return;
    }

    sock->remote_host = sock->proxy_dest_host;
    sock->remote_port = sock->proxy_dest_port;

    addr_zero_host(&sock->info.lsa->actual.dest);
    if (sock->info.lsa->remote_list)
    {
        freeaddrinfo(sock->info.lsa->remote_list);
        sock->info.lsa->current_remote = NULL;
        sock->info.lsa->remote_list = NULL;
    }

    resolve_remote(sock, 1, NULL, &sig_info->signal_received);
}

/* finalize socket initialization */
void
link_socket_init_phase2(struct link_socket *sock,
                        const struct frame *frame,
                        struct signal_info *sig_info)
{
    const char *remote_dynamic = NULL;
    int sig_save = 0;

    ASSERT(sock);
    ASSERT(sig_info);

    if (sig_info->signal_received)
    {
        sig_save = sig_info->signal_received;
        sig_info->signal_received = 0;
    }

    /* initialize buffers */
    socket_frame_init(frame, sock);

    /*
     * Pass a remote name to connect/accept so that
     * they can test for dynamic IP address changes
     * and throw a SIGUSR1 if appropriate.
     */
    if (sock->resolve_retry_seconds)
    {
        remote_dynamic = sock->remote_host;
    }

    /* were we started by inetd or xinetd? */
    if (sock->inetd)
    {
        phase2_inetd(sock, frame, remote_dynamic,  &sig_info->signal_received);
        if (sig_info->signal_received)
        {
            goto done;
        }

    }
    else
    {
        /* Second chance to resolv/create socket */
        resolve_remote(sock, 2, &remote_dynamic,  &sig_info->signal_received);

        /* If a valid remote has been found, create the socket with its addrinfo */
        if (sock->info.lsa->current_remote)
        {
            create_socket(sock, sock->info.lsa->current_remote);
        }

        /* If socket has not already been created create it now */
        if (sock->sd == SOCKET_UNDEFINED)
        {
            /* If we have no --remote and have still not figured out the
             * protocol family to use we will use the first of the bind */

            if (sock->bind_local  && !sock->remote_host && sock->info.lsa->bind_local)
            {
                /* Warn if this is because neither v4 or v6 was specified
                 * and we should not connect a remote */
                if (sock->info.af == AF_UNSPEC)
                {
                    msg(M_WARN, "Could not determine IPv4/IPv6 protocol. Using %s",
                        addr_family_name(sock->info.lsa->bind_local->ai_family));
                    sock->info.af = sock->info.lsa->bind_local->ai_family;
                }

                create_socket(sock, sock->info.lsa->bind_local);
            }
        }

        /* Socket still undefined, give a warning and abort connection */
        if (sock->sd == SOCKET_UNDEFINED)
        {
            msg(M_WARN, "Could not determine IPv4/IPv6 protocol");
            sig_info->signal_received = SIGUSR1;
            goto done;
        }

        if (sig_info->signal_received)
        {
            goto done;
        }

        if (sock->info.proto == PROTO_TCP_SERVER)
        {
            phase2_tcp_server(sock, remote_dynamic,
                              &sig_info->signal_received);
        }
        else if (sock->info.proto == PROTO_TCP_CLIENT)
        {
            phase2_tcp_client(sock, sig_info);

        }
        else if (sock->info.proto == PROTO_UDP && sock->socks_proxy)
        {
            phase2_socks_client(sock, sig_info);
        }
#ifdef TARGET_ANDROID
        if (sock->sd != -1)
        {
            protect_fd_nonlocal(sock->sd, &sock->info.lsa->actual.dest.addr.sa);
        }
#endif
        if (sig_info->signal_received)
        {
            goto done;
        }
    }

    phase2_set_socket_flags(sock);
    linksock_print_addr(sock);

done:
    if (sig_save)
    {
        if (!sig_info->signal_received)
        {
            sig_info->signal_received = sig_save;
        }
    }
}

void
link_socket_close(struct link_socket *sock)
{
    if (sock)
    {
#ifdef ENABLE_DEBUG
        const int gremlin = GREMLIN_CONNECTION_FLOOD_LEVEL(sock->gremlin);
#else
        const int gremlin = 0;
#endif

        if (socket_defined(sock->sd))
        {
#ifdef _WIN32
            close_net_event_win32(&sock->listen_handle, sock->sd, 0);
#endif
            if (!gremlin)
            {
                msg(D_LOW, "TCP/UDP: Closing socket");
                if (openvpn_close_socket(sock->sd))
                {
                    msg(M_WARN | M_ERRNO, "TCP/UDP: Close Socket failed");
                }
            }
            sock->sd = SOCKET_UNDEFINED;
#ifdef _WIN32
            if (!gremlin)
            {
                overlapped_io_close(&sock->reads);
                overlapped_io_close(&sock->writes);
            }
#endif
        }

        if (socket_defined(sock->ctrl_sd))
        {
            if (openvpn_close_socket(sock->ctrl_sd))
            {
                msg(M_WARN | M_ERRNO, "TCP/UDP: Close Socket (ctrl_sd) failed");
            }
            sock->ctrl_sd = SOCKET_UNDEFINED;
        }

        stream_buf_close(&sock->stream_buf);
        free_buf(&sock->stream_buf_data);
        if (!gremlin)
        {
            free(sock);
        }
    }
}

/* for stream protocols, allow for packet length prefix */
void
socket_adjust_frame_parameters(struct frame *frame, int proto)
{
    if (link_socket_proto_connection_oriented(proto))
    {
        frame_add_to_extra_frame(frame, sizeof(packet_size_type));
    }
}

void
setenv_trusted(struct env_set *es, const struct link_socket_info *info)
{
    setenv_link_socket_actual(es, "trusted", &info->lsa->actual, SA_IP_PORT);
}

static void
ipchange_fmt(const bool include_cmd, struct argv *argv, const struct link_socket_info *info, struct gc_arena *gc)
{
    const char *host = print_sockaddr_ex(&info->lsa->actual.dest.addr.sa, " ", PS_SHOW_PORT, gc);
    if (include_cmd)
    {
        argv_parse_cmd(argv, info->ipchange_command);
        argv_printf_cat(argv, "%s", host);
    }
    else
    {
        argv_printf(argv, "%s", host);
    }

}

void
link_socket_connection_initiated(const struct buffer *buf,
                                 struct link_socket_info *info,
                                 const struct link_socket_actual *act,
                                 const char *common_name,
                                 struct env_set *es)
{
    struct gc_arena gc = gc_new();

    info->lsa->actual = *act; /* Note: skip this line for --force-dest */
    setenv_trusted(es, info);
    info->connection_established = true;

    /* Print connection initiated message, with common name if available */
    {
        struct buffer out = alloc_buf_gc(256, &gc);
        if (common_name)
        {
            buf_printf(&out, "[%s] ", common_name);
        }
        buf_printf(&out, "Peer Connection Initiated with %s", print_link_socket_actual(&info->lsa->actual, &gc));
        msg(M_INFO, "%s", BSTR(&out));
    }

    /* set environmental vars */
    setenv_str(es, "common_name", common_name);

<<<<<<< HEAD
    /* Process --ipchange plugin */
    if (plugin_defined(info->plugins, OPENVPN_PLUGIN_IPCHANGE))
=======
#ifdef ENABLE_PLUGIN
  /* Process --ipchange plugin */
  if (plugin_defined (info->plugins, OPENVPN_PLUGIN_IPCHANGE))
>>>>>>> 6e7b62a1
    {
        struct argv argv = argv_new();
        ipchange_fmt(false, &argv, info, &gc);
        if (plugin_call(info->plugins, OPENVPN_PLUGIN_IPCHANGE, &argv, NULL, es) != OPENVPN_PLUGIN_FUNC_SUCCESS)
        {
            msg(M_WARN, "WARNING: ipchange plugin call failed");
        }
        argv_reset(&argv);
    }
#endif

    /* Process --ipchange option */
    if (info->ipchange_command)
    {
        struct argv argv = argv_new();
        setenv_str(es, "script_type", "ipchange");
        ipchange_fmt(true, &argv, info, &gc);
        openvpn_run_script(&argv, es, 0, "--ipchange");
        argv_reset(&argv);
    }

    gc_free(&gc);
}

void
link_socket_bad_incoming_addr(struct buffer *buf,
                              const struct link_socket_info *info,
                              const struct link_socket_actual *from_addr)
{
    struct gc_arena gc = gc_new();
    struct addrinfo *ai;

    switch (from_addr->dest.addr.sa.sa_family)
    {
        case AF_INET:
        case AF_INET6:
            msg(D_LINK_ERRORS,
                "TCP/UDP: Incoming packet rejected from %s[%d], expected peer address: %s (allow this incoming source address/port by removing --remote or adding --float)",
                print_link_socket_actual(from_addr, &gc),
                (int)from_addr->dest.addr.sa.sa_family,
                print_sockaddr_ex(info->lsa->remote_list->ai_addr,":",PS_SHOW_PORT, &gc));
            /* print additional remote addresses */
            for (ai = info->lsa->remote_list->ai_next; ai; ai = ai->ai_next)
            {
                msg(D_LINK_ERRORS,"or from peer address: %s",
                    print_sockaddr_ex(ai->ai_addr,":",PS_SHOW_PORT, &gc));
            }
            break;
    }
    buf->len = 0;
    gc_free(&gc);
}

void
link_socket_bad_outgoing_addr(void)
{
    dmsg(D_READ_WRITE, "TCP/UDP: No outgoing address to send packet");
}

in_addr_t
link_socket_current_remote(const struct link_socket_info *info)
{
    const struct link_socket_addr *lsa = info->lsa;

/*
 * This logic supports "redirect-gateway" semantic, which
 * makes sense only for PF_INET routes over PF_INET endpoints
 *
 * Maybe in the future consider PF_INET6 endpoints also ...
 * by now just ignore it
 *
 * For --remote entries with multiple addresses this
 * only return the actual endpoint we have sucessfully connected to
 */
    if (lsa->actual.dest.addr.sa.sa_family != AF_INET)
    {
        return IPV4_INVALID_ADDR;
    }

    if (link_socket_actual_defined(&lsa->actual))
    {
        return ntohl(lsa->actual.dest.addr.in4.sin_addr.s_addr);
    }
    else if (lsa->current_remote)
    {
        return ntohl(((struct sockaddr_in *)lsa->current_remote->ai_addr)
                     ->sin_addr.s_addr);
    }
    else
    {
        return 0;
    }
}

const struct in6_addr *
link_socket_current_remote_ipv6(const struct link_socket_info *info)
{
    const struct link_socket_addr *lsa = info->lsa;

/* This logic supports "redirect-gateway" semantic,
 * for PF_INET6 routes over PF_INET6 endpoints
 *
 * For --remote entries with multiple addresses this
 * only return the actual endpoint we have sucessfully connected to
 */
    if (lsa->actual.dest.addr.sa.sa_family != AF_INET6)
    {
        return NULL;
    }

    if (link_socket_actual_defined(&lsa->actual))
    {
        return &(lsa->actual.dest.addr.in6.sin6_addr);
    }
    else if (lsa->current_remote)
    {
        return &(((struct sockaddr_in6 *)lsa->current_remote->ai_addr)->sin6_addr);
    }
    else
    {
        return NULL;
    }
}

/*
 * Return a status string describing socket state.
 */
const char *
socket_stat(const struct link_socket *s, unsigned int rwflags, struct gc_arena *gc)
{
    struct buffer out = alloc_buf_gc(64, gc);
    if (s)
    {
        if (rwflags & EVENT_READ)
        {
            buf_printf(&out, "S%s",
                       (s->rwflags_debug & EVENT_READ) ? "R" : "r");
#ifdef _WIN32
            buf_printf(&out, "%s",
                       overlapped_io_state_ascii(&s->reads));
#endif
        }
        if (rwflags & EVENT_WRITE)
        {
            buf_printf(&out, "S%s",
                       (s->rwflags_debug & EVENT_WRITE) ? "W" : "w");
#ifdef _WIN32
            buf_printf(&out, "%s",
                       overlapped_io_state_ascii(&s->writes));
#endif
        }
    }
    else
    {
        buf_printf(&out, "S?");
    }
    return BSTR(&out);
}

/*
 * Stream buffer functions, used to packetize a TCP
 * stream connection.
 */

static inline void
stream_buf_reset(struct stream_buf *sb)
{
    dmsg(D_STREAM_DEBUG, "STREAM: RESET");
    sb->residual_fully_formed = false;
    sb->buf = sb->buf_init;
    buf_reset(&sb->next);
    sb->len = -1;
}

void
stream_buf_init(struct stream_buf *sb,
                struct buffer *buf,
                const unsigned int sockflags,
                const int proto)
{
    sb->buf_init = *buf;
    sb->maxlen = sb->buf_init.len;
    sb->buf_init.len = 0;
    sb->residual = alloc_buf(sb->maxlen);
    sb->error = false;
#if PORT_SHARE
    sb->port_share_state = ((sockflags & SF_PORT_SHARE) && (proto == PROTO_TCP_SERVER))
                           ? PS_ENABLED
                           : PS_DISABLED;
#endif
    stream_buf_reset(sb);

    dmsg(D_STREAM_DEBUG, "STREAM: INIT maxlen=%d", sb->maxlen);
}

static inline void
stream_buf_set_next(struct stream_buf *sb)
{
    /* set up 'next' for next i/o read */
    sb->next = sb->buf;
    sb->next.offset = sb->buf.offset + sb->buf.len;
    sb->next.len = (sb->len >= 0 ? sb->len : sb->maxlen) - sb->buf.len;
    dmsg(D_STREAM_DEBUG, "STREAM: SET NEXT, buf=[%d,%d] next=[%d,%d] len=%d maxlen=%d",
         sb->buf.offset, sb->buf.len,
         sb->next.offset, sb->next.len,
         sb->len, sb->maxlen);
    ASSERT(sb->next.len > 0);
    ASSERT(buf_safe(&sb->buf, sb->next.len));
}

static inline void
stream_buf_get_final(struct stream_buf *sb, struct buffer *buf)
{
    dmsg(D_STREAM_DEBUG, "STREAM: GET FINAL len=%d",
         buf_defined(&sb->buf) ? sb->buf.len : -1);
    ASSERT(buf_defined(&sb->buf));
    *buf = sb->buf;
}

static inline void
stream_buf_get_next(struct stream_buf *sb, struct buffer *buf)
{
    dmsg(D_STREAM_DEBUG, "STREAM: GET NEXT len=%d",
         buf_defined(&sb->next) ? sb->next.len : -1);
    ASSERT(buf_defined(&sb->next));
    *buf = sb->next;
}

bool
stream_buf_read_setup_dowork(struct link_socket *sock)
{
    if (sock->stream_buf.residual.len && !sock->stream_buf.residual_fully_formed)
    {
        ASSERT(buf_copy(&sock->stream_buf.buf, &sock->stream_buf.residual));
        ASSERT(buf_init(&sock->stream_buf.residual, 0));
        sock->stream_buf.residual_fully_formed = stream_buf_added(&sock->stream_buf, 0);
        dmsg(D_STREAM_DEBUG, "STREAM: RESIDUAL FULLY FORMED [%s], len=%d",
             sock->stream_buf.residual_fully_formed ? "YES" : "NO",
             sock->stream_buf.residual.len);
    }

    if (!sock->stream_buf.residual_fully_formed)
    {
        stream_buf_set_next(&sock->stream_buf);
    }
    return !sock->stream_buf.residual_fully_formed;
}

bool
stream_buf_added(struct stream_buf *sb,
                 int length_added)
{
    dmsg(D_STREAM_DEBUG, "STREAM: ADD length_added=%d", length_added);
    if (length_added > 0)
    {
        sb->buf.len += length_added;
    }

    /* if length unknown, see if we can get the length prefix from
     * the head of the buffer */
    if (sb->len < 0 && sb->buf.len >= (int) sizeof(packet_size_type))
    {
        packet_size_type net_size;

#if PORT_SHARE
        if (sb->port_share_state == PS_ENABLED)
        {
            if (!is_openvpn_protocol(&sb->buf))
            {
                msg(D_STREAM_ERRORS, "Non-OpenVPN client protocol detected");
                sb->port_share_state = PS_FOREIGN;
                sb->error = true;
                return false;
            }
            else
            {
                sb->port_share_state = PS_DISABLED;
            }
        }
#endif

        ASSERT(buf_read(&sb->buf, &net_size, sizeof(net_size)));
        sb->len = ntohps(net_size);

        if (sb->len < 1 || sb->len > sb->maxlen)
        {
            msg(M_WARN, "WARNING: Bad encapsulated packet length from peer (%d), which must be > 0 and <= %d -- please ensure that --tun-mtu or --link-mtu is equal on both peers -- this condition could also indicate a possible active attack on the TCP link -- [Attempting restart...]", sb->len, sb->maxlen);
            stream_buf_reset(sb);
            sb->error = true;
            return false;
        }
    }

    /* is our incoming packet fully read? */
    if (sb->len > 0 && sb->buf.len >= sb->len)
    {
        /* save any residual data that's part of the next packet */
        ASSERT(buf_init(&sb->residual, 0));
        if (sb->buf.len > sb->len)
        {
            ASSERT(buf_copy_excess(&sb->residual, &sb->buf, sb->len));
        }
        dmsg(D_STREAM_DEBUG, "STREAM: ADD returned TRUE, buf_len=%d, residual_len=%d",
             BLEN(&sb->buf),
             BLEN(&sb->residual));
        return true;
    }
    else
    {
        dmsg(D_STREAM_DEBUG, "STREAM: ADD returned FALSE (have=%d need=%d)", sb->buf.len, sb->len);
        stream_buf_set_next(sb);
        return false;
    }
}

void
stream_buf_close(struct stream_buf *sb)
{
    free_buf(&sb->residual);
}

/*
 * The listen event is a special event whose sole purpose is
 * to tell us that there's a new incoming connection on a
 * TCP socket, for use in server mode.
 */
event_t
socket_listen_event_handle(struct link_socket *s)
{
#ifdef _WIN32
    if (!defined_net_event_win32(&s->listen_handle))
    {
        init_net_event_win32(&s->listen_handle, FD_ACCEPT, s->sd, 0);
    }
    return &s->listen_handle;
#else  /* ifdef _WIN32 */
    return s->sd;
#endif
}

/*
 * Format IP addresses in ascii
 */

const char *
print_sockaddr_ex(const struct sockaddr *sa,
                  const char *separator,
                  const unsigned int flags,
                  struct gc_arena *gc)
{
    struct buffer out = alloc_buf_gc(128, gc);
    bool addr_is_defined = false;
    char hostaddr[NI_MAXHOST] = "";
    char servname[NI_MAXSERV] = "";
    int status;

    socklen_t salen = 0;
    switch (sa->sa_family)
    {
        case AF_INET:
            if (!(flags & PS_DONT_SHOW_FAMILY))
            {
                buf_puts(&out, "[AF_INET]");
            }
            salen = sizeof(struct sockaddr_in);
            addr_is_defined = ((struct sockaddr_in *) sa)->sin_addr.s_addr != 0;
            break;

        case AF_INET6:
            if (!(flags & PS_DONT_SHOW_FAMILY))
            {
                buf_puts(&out, "[AF_INET6]");
            }
            salen = sizeof(struct sockaddr_in6);
            addr_is_defined = !IN6_IS_ADDR_UNSPECIFIED(&((struct sockaddr_in6 *) sa)->sin6_addr);
            break;

        case AF_UNSPEC:
            if (!(flags & PS_DONT_SHOW_FAMILY))
            {
                return "[AF_UNSPEC]";
            }
            else
            {
                return "";
            }

        default:
            ASSERT(0);
    }

    status = getnameinfo(sa, salen, hostaddr, sizeof(hostaddr),
                         servname, sizeof(servname), NI_NUMERICHOST | NI_NUMERICSERV);

    if (status!=0)
    {
        buf_printf(&out,"[nameinfo() err: %s]",gai_strerror(status));
        return BSTR(&out);
    }

    if (!(flags & PS_DONT_SHOW_ADDR))
    {
        if (addr_is_defined)
        {
            buf_puts(&out, hostaddr);
        }
        else
        {
            buf_puts(&out, "[undef]");
        }
    }

    if ((flags & PS_SHOW_PORT) || (flags & PS_SHOW_PORT_IF_DEFINED))
    {
        if (separator)
        {
            buf_puts(&out, separator);
        }

        buf_puts(&out, servname);
    }

    return BSTR(&out);
}

const char *
print_link_socket_actual(const struct link_socket_actual *act, struct gc_arena *gc)
{
    return print_link_socket_actual_ex(act, ":", PS_SHOW_PORT|PS_SHOW_PKTINFO, gc);
}

#ifndef IF_NAMESIZE
#define IF_NAMESIZE 16
#endif

const char *
print_link_socket_actual_ex(const struct link_socket_actual *act,
                            const char *separator,
                            const unsigned int flags,
                            struct gc_arena *gc)
{
    if (act)
    {
        char ifname[IF_NAMESIZE] = "[undef]";
        struct buffer out = alloc_buf_gc(128, gc);
        buf_printf(&out, "%s", print_sockaddr_ex(&act->dest.addr.sa, separator, flags, gc));
#if ENABLE_IP_PKTINFO
        if ((flags & PS_SHOW_PKTINFO) && addr_defined_ipi(act))
        {
            switch (act->dest.addr.sa.sa_family)
            {
                case AF_INET:
                {
                    struct openvpn_sockaddr sa;
                    CLEAR(sa);
                    sa.addr.in4.sin_family = AF_INET;
#if defined(HAVE_IN_PKTINFO) && defined(HAVE_IPI_SPEC_DST)
                    sa.addr.in4.sin_addr = act->pi.in4.ipi_spec_dst;
                    if_indextoname(act->pi.in4.ipi_ifindex, ifname);
#elif defined(IP_RECVDSTADDR)
                    sa.addr.in4.sin_addr = act->pi.in4;
                    ifname[0] = 0;
#else  /* if defined(HAVE_IN_PKTINFO) && defined(HAVE_IPI_SPEC_DST) */
#error ENABLE_IP_PKTINFO is set without IP_PKTINFO xor IP_RECVDSTADDR (fix syshead.h)
#endif
                    buf_printf(&out, " (via %s%%%s)",
                               print_sockaddr_ex(&sa.addr.sa, separator, 0, gc),
                               ifname);
                }
                break;

                case AF_INET6:
                {
                    struct sockaddr_in6 sin6;
                    char buf[INET6_ADDRSTRLEN] = "[undef]";
                    CLEAR(sin6);
                    sin6.sin6_family = AF_INET6;
                    sin6.sin6_addr = act->pi.in6.ipi6_addr;
                    if_indextoname(act->pi.in6.ipi6_ifindex, ifname);
                    if (getnameinfo((struct sockaddr *)&sin6, sizeof(struct sockaddr_in6),
                                    buf, sizeof(buf), NULL, 0, NI_NUMERICHOST) == 0)
                    {
                        buf_printf(&out, " (via %s%%%s)", buf, ifname);
                    }
                    else
                    {
                        buf_printf(&out, " (via [getnameinfo() err]%%%s)", ifname);
                    }
                }
                break;
            }
        }
#endif /* if ENABLE_IP_PKTINFO */
        return BSTR(&out);
    }
    else
    {
        return "[NULL]";
    }
}

/*
 * Convert an in_addr_t in host byte order
 * to an ascii dotted quad.
 */
const char *
print_in_addr_t(in_addr_t addr, unsigned int flags, struct gc_arena *gc)
{
    struct in_addr ia;
    struct buffer out = alloc_buf_gc(64, gc);

    if (addr || !(flags & IA_EMPTY_IF_UNDEF))
    {
        CLEAR(ia);
        ia.s_addr = (flags & IA_NET_ORDER) ? addr : htonl(addr);

        buf_printf(&out, "%s", inet_ntoa(ia));
    }
    return BSTR(&out);
}

/*
 * Convert an in6_addr in host byte order
 * to an ascii representation of an IPv6 address
 */
const char *
print_in6_addr(struct in6_addr a6, unsigned int flags, struct gc_arena *gc)
{
    struct buffer out = alloc_buf_gc(64, gc);
    char tmp_out_buf[64];       /* inet_ntop wants pointer to buffer */

    if (memcmp(&a6, &in6addr_any, sizeof(a6)) != 0
        || !(flags & IA_EMPTY_IF_UNDEF))
    {
        inet_ntop(AF_INET6, &a6, tmp_out_buf, sizeof(tmp_out_buf)-1);
        buf_printf(&out, "%s", tmp_out_buf );
    }
    return BSTR(&out);
}

#ifndef UINT8_MAX
#define UINT8_MAX 0xff
#endif

/* add some offset to an ipv6 address
 * (add in steps of 8 bits, taking overflow into next round)
 */
struct in6_addr
add_in6_addr( struct in6_addr base, uint32_t add )
{
    int i;

    for (i = 15; i>=0 && add > 0; i--)
    {
        register int carry;
        register uint32_t h;

        h = (unsigned char) base.s6_addr[i];
        base.s6_addr[i] = (h+add) & UINT8_MAX;

        /* using explicit carry for the 8-bit additions will catch
         * 8-bit and(!) 32-bit overruns nicely
         */
        carry = ((h & 0xff)  + (add & 0xff)) >> 8;
        add = (add>>8) + carry;
    }
    return base;
}

/* set environmental variables for ip/port in *addr */
void
setenv_sockaddr(struct env_set *es, const char *name_prefix, const struct openvpn_sockaddr *addr, const unsigned int flags)
{
    char name_buf[256];

    char buf[128];
    switch (addr->addr.sa.sa_family)
    {
        case AF_INET:
            if (flags & SA_IP_PORT)
            {
                openvpn_snprintf(name_buf, sizeof(name_buf), "%s_ip", name_prefix);
            }
            else
            {
                openvpn_snprintf(name_buf, sizeof(name_buf), "%s", name_prefix);
            }

            setenv_str(es, name_buf, inet_ntoa(addr->addr.in4.sin_addr));

            if ((flags & SA_IP_PORT) && addr->addr.in4.sin_port)
            {
                openvpn_snprintf(name_buf, sizeof(name_buf), "%s_port", name_prefix);
                setenv_int(es, name_buf, ntohs(addr->addr.in4.sin_port));
            }
            break;

        case AF_INET6:
            if (IN6_IS_ADDR_V4MAPPED( &addr->addr.in6.sin6_addr ))
            {
                struct in_addr ia;
                memcpy(&ia.s_addr, &addr->addr.in6.sin6_addr.s6_addr[12],
                       sizeof(ia.s_addr));
                openvpn_snprintf(name_buf, sizeof(name_buf), "%s_ip", name_prefix);
                openvpn_snprintf(buf, sizeof(buf), "%s", inet_ntoa(ia) );
            }
            else
            {
                openvpn_snprintf(name_buf, sizeof(name_buf), "%s_ip6", name_prefix);
                getnameinfo(&addr->addr.sa, sizeof(struct sockaddr_in6),
                            buf, sizeof(buf), NULL, 0, NI_NUMERICHOST);
            }
            setenv_str(es, name_buf, buf);

            if ((flags & SA_IP_PORT) && addr->addr.in6.sin6_port)
            {
                openvpn_snprintf(name_buf, sizeof(name_buf), "%s_port", name_prefix);
                setenv_int(es, name_buf, ntohs(addr->addr.in6.sin6_port));
            }
            break;
    }
}

void
setenv_in_addr_t(struct env_set *es, const char *name_prefix, in_addr_t addr, const unsigned int flags)
{
    if (addr || !(flags & SA_SET_IF_NONZERO))
    {
        struct openvpn_sockaddr si;
        CLEAR(si);
        si.addr.in4.sin_family = AF_INET;
        si.addr.in4.sin_addr.s_addr = htonl(addr);
        setenv_sockaddr(es, name_prefix, &si, flags);
    }
}

void
setenv_in6_addr(struct env_set *es,
                const char *name_prefix,
                const struct in6_addr *addr,
                const unsigned int flags)
{
    if (!IN6_IS_ADDR_UNSPECIFIED(addr) || !(flags & SA_SET_IF_NONZERO))
    {
        struct openvpn_sockaddr si;
        CLEAR(si);
        si.addr.in6.sin6_family = AF_INET6;
        si.addr.in6.sin6_addr = *addr;
        setenv_sockaddr(es, name_prefix, &si, flags);
    }
}

void
setenv_link_socket_actual(struct env_set *es,
                          const char *name_prefix,
                          const struct link_socket_actual *act,
                          const unsigned int flags)
{
    setenv_sockaddr(es, name_prefix, &act->dest, flags);
}

/*
 * Convert protocol names between index and ascii form.
 */

struct proto_names {
    const char *short_form;
    const char *display_form;
    sa_family_t proto_af;
    int proto;
};

/* Indexed by PROTO_x */
static const struct proto_names proto_names[] = {
    {"proto-uninitialized",        "proto-NONE", AF_UNSPEC, PROTO_NONE},
    /* try IPv4 and IPv6 (client), bind dual-stack (server) */
    {"udp",        "UDP", AF_UNSPEC, PROTO_UDP},
    {"tcp-server", "TCP_SERVER", AF_UNSPEC, PROTO_TCP_SERVER},
    {"tcp-client", "TCP_CLIENT", AF_UNSPEC, PROTO_TCP_CLIENT},
    {"tcp",        "TCP", AF_UNSPEC, PROTO_TCP},
    /* force IPv4 */
    {"udp4",       "UDPv4", AF_INET, PROTO_UDP},
    {"tcp4-server","TCPv4_SERVER", AF_INET, PROTO_TCP_SERVER},
    {"tcp4-client","TCPv4_CLIENT", AF_INET, PROTO_TCP_CLIENT},
    {"tcp4",       "TCPv4", AF_INET, PROTO_TCP},
    /* force IPv6 */
    {"udp6","UDPv6", AF_INET6, PROTO_UDP},
    {"tcp6-server","TCPv6_SERVER", AF_INET6, PROTO_TCP_SERVER},
    {"tcp6-client","TCPv6_CLIENT", AF_INET6, PROTO_TCP_CLIENT},
    {"tcp6","TCPv6", AF_INET6, PROTO_TCP},
};

bool
proto_is_net(int proto)
{
    if (proto < 0 || proto >= PROTO_N)
    {
        ASSERT(0);
    }
    return proto != PROTO_NONE;
}
bool
proto_is_dgram(int proto)
{
    return proto_is_udp(proto);
}

bool
proto_is_udp(int proto)
{
    if (proto < 0 || proto >= PROTO_N)
    {
        ASSERT(0);
    }
    return proto == PROTO_UDP;
}

bool
proto_is_tcp(int proto)
{
    if (proto < 0 || proto >= PROTO_N)
    {
        ASSERT(0);
    }
    return proto == PROTO_TCP_CLIENT || proto == PROTO_TCP_SERVER;
}

int
ascii2proto(const char *proto_name)
{
    int i;
    for (i = 0; i < SIZE(proto_names); ++i)
    {
        if (!strcmp(proto_name, proto_names[i].short_form))
        {
            return proto_names[i].proto;
        }
    }
    return -1;
}

sa_family_t
ascii2af(const char *proto_name)
{
    int i;
    for (i = 0; i < SIZE(proto_names); ++i)
    {
        if (!strcmp(proto_name, proto_names[i].short_form))
        {
            return proto_names[i].proto_af;
        }
    }
    return 0;
}

const char *
proto2ascii(int proto, sa_family_t af, bool display_form)
{
    unsigned int i;
    for (i = 0; i < SIZE(proto_names); ++i)
    {
        if (proto_names[i].proto_af == af && proto_names[i].proto == proto)
        {
            if (display_form)
            {
                return proto_names[i].display_form;
            }
            else
            {
                return proto_names[i].short_form;
            }
        }
    }

    return "[unknown protocol]";
}

const char *
proto2ascii_all(struct gc_arena *gc)
{
    struct buffer out = alloc_buf_gc(256, gc);
    int i;

    for (i = 0; i < SIZE(proto_names); ++i)
    {
        if (i)
        {
            buf_printf(&out, " ");
        }
        buf_printf(&out, "[%s]", proto_names[i].short_form);
    }
    return BSTR(&out);
}

const char *
addr_family_name(int af)
{
    switch (af)
    {
        case AF_INET:  return "AF_INET";

        case AF_INET6: return "AF_INET6";
    }
    return "AF_UNSPEC";
}

/*
 * Given a local proto, return local proto
 * if !remote, or compatible remote proto
 * if remote.
 *
 * This is used for options compatibility
 * checking.
 *
 * IPv6 and IPv4 protocols are comptabile but OpenVPN
 * has always sent UDPv4, TCPv4 over the wire. Keep these
 * strings for backward compatbility
 */
const char *
proto_remote(int proto, bool remote)
{
    ASSERT(proto >= 0 && proto < PROTO_N);
    if (proto == PROTO_UDP)
    {
        return "UDPv4";
    }

    if ( (remote && proto == PROTO_TCP_CLIENT)
         || (!remote && proto == PROTO_TCP_SERVER))
    {
        return "TCPv4_SERVER";
    }
    if ( (remote && proto == PROTO_TCP_SERVER)
         || (!remote && proto == PROTO_TCP_CLIENT))
    {
<<<<<<< HEAD
        return "TCPv4_CLIENT";
=======
      switch (proto)
      {
      case PROTO_TCPv4_SERVER: return PROTO_TCPv4_CLIENT;
      case PROTO_TCPv4_CLIENT: return PROTO_TCPv4_SERVER;
      case PROTO_TCPv6_SERVER: return PROTO_TCPv4_CLIENT;
      case PROTO_TCPv6_CLIENT: return PROTO_TCPv4_SERVER;
      case PROTO_UDPv6: return PROTO_UDPv4;
      }
    }
  else
    {
      switch (proto)
      {
      case PROTO_TCPv6_SERVER: return PROTO_TCPv4_SERVER;
      case PROTO_TCPv6_CLIENT: return PROTO_TCPv4_CLIENT;
      case PROTO_UDPv6: return PROTO_UDPv4;
      }
>>>>>>> 6e7b62a1
    }

    ASSERT(0);
    return ""; /* Make the compiler happy */
}

/*
 * Bad incoming address lengths that differ from what
 * we expect are considered to be fatal errors.
 */
void
bad_address_length(int actual, int expected)
{
    msg(M_FATAL, "ERROR: received strange incoming packet with an address length of %d -- we only accept address lengths of %d.",
        actual,
        expected);
}

/*
 * Socket Read Routines
 */

int
link_socket_read_tcp(struct link_socket *sock,
                     struct buffer *buf)
{
    int len = 0;

    if (!sock->stream_buf.residual_fully_formed)
    {
#ifdef _WIN32
        len = socket_finalize(sock->sd, &sock->reads, buf, NULL);
#else
        struct buffer frag;
        stream_buf_get_next(&sock->stream_buf, &frag);
        len = recv(sock->sd, BPTR(&frag), BLEN(&frag), MSG_NOSIGNAL);
#endif

        if (!len)
        {
            sock->stream_reset = true;
        }
        if (len <= 0)
        {
            return buf->len = len;
        }
    }

    if (sock->stream_buf.residual_fully_formed
        || stream_buf_added(&sock->stream_buf, len)) /* packet complete? */
    {
        stream_buf_get_final(&sock->stream_buf, buf);
        stream_buf_reset(&sock->stream_buf);
        return buf->len;
    }
    else
    {
        return buf->len = 0; /* no error, but packet is still incomplete */
    }
}

#ifndef _WIN32

#if ENABLE_IP_PKTINFO

/* make the buffer large enough to handle ancilliary socket data for
 * both IPv4 and IPv6 destination addresses, plus padding (see RFC 2292)
 */
#if defined(HAVE_IN_PKTINFO) && defined(HAVE_IPI_SPEC_DST)
#define PKTINFO_BUF_SIZE max_int( CMSG_SPACE(sizeof(struct in6_pktinfo)), \
                                  CMSG_SPACE(sizeof(struct in_pktinfo)) )
#else
#define PKTINFO_BUF_SIZE max_int( CMSG_SPACE(sizeof(struct in6_pktinfo)), \
                                  CMSG_SPACE(sizeof(struct in_addr)) )
#endif

static socklen_t
link_socket_read_udp_posix_recvmsg(struct link_socket *sock,
                                   struct buffer *buf,
                                   struct link_socket_actual *from)
{
    struct iovec iov;
    uint8_t pktinfo_buf[PKTINFO_BUF_SIZE];
    struct msghdr mesg;
    socklen_t fromlen = sizeof(from->dest.addr);

    iov.iov_base = BPTR(buf);
    iov.iov_len = buf_forward_capacity_total(buf);
    mesg.msg_iov = &iov;
    mesg.msg_iovlen = 1;
    mesg.msg_name = &from->dest.addr;
    mesg.msg_namelen = fromlen;
    mesg.msg_control = pktinfo_buf;
    mesg.msg_controllen = sizeof pktinfo_buf;
    buf->len = recvmsg(sock->sd, &mesg, 0);
    if (buf->len >= 0)
    {
        struct cmsghdr *cmsg;
        fromlen = mesg.msg_namelen;
        cmsg = CMSG_FIRSTHDR(&mesg);
        if (cmsg != NULL
            && CMSG_NXTHDR(&mesg, cmsg) == NULL
#if defined(HAVE_IN_PKTINFO) && defined(HAVE_IPI_SPEC_DST)
            && cmsg->cmsg_level == SOL_IP
            && cmsg->cmsg_type == IP_PKTINFO
            && cmsg->cmsg_len >= CMSG_LEN(sizeof(struct in_pktinfo)) )
#elif defined(IP_RECVDSTADDR)
            && cmsg->cmsg_level == IPPROTO_IP
            && cmsg->cmsg_type == IP_RECVDSTADDR
            && cmsg->cmsg_len >= CMSG_LEN(sizeof(struct in_addr)) )
#else  /* if defined(HAVE_IN_PKTINFO) && defined(HAVE_IPI_SPEC_DST) */
#error ENABLE_IP_PKTINFO is set without IP_PKTINFO xor IP_RECVDSTADDR (fix syshead.h)
#endif
        {
#if defined(HAVE_IN_PKTINFO) && defined(HAVE_IPI_SPEC_DST)
            struct in_pktinfo *pkti = (struct in_pktinfo *) CMSG_DATA(cmsg);
            from->pi.in4.ipi_ifindex = pkti->ipi_ifindex;
            from->pi.in4.ipi_spec_dst = pkti->ipi_spec_dst;
#elif defined(IP_RECVDSTADDR)
            from->pi.in4 = *(struct in_addr *) CMSG_DATA(cmsg);
#else  /* if defined(HAVE_IN_PKTINFO) && defined(HAVE_IPI_SPEC_DST) */
#error ENABLE_IP_PKTINFO is set without IP_PKTINFO xor IP_RECVDSTADDR (fix syshead.h)
#endif
        }
        else if (cmsg != NULL
                 && CMSG_NXTHDR(&mesg, cmsg) == NULL
                 && cmsg->cmsg_level == IPPROTO_IPV6
                 && cmsg->cmsg_type == IPV6_PKTINFO
                 && cmsg->cmsg_len >= CMSG_LEN(sizeof(struct in6_pktinfo)) )
        {
            struct in6_pktinfo *pkti6 = (struct in6_pktinfo *) CMSG_DATA(cmsg);
            from->pi.in6.ipi6_ifindex = pkti6->ipi6_ifindex;
            from->pi.in6.ipi6_addr = pkti6->ipi6_addr;
        }
        else if (cmsg != NULL)
        {
            msg(M_WARN, "CMSG received that cannot be parsed (cmsg_level=%d, cmsg_type=%d, cmsg=len=%d)", (int)cmsg->cmsg_level, (int)cmsg->cmsg_type, (int)cmsg->cmsg_len );
        }
    }

    return fromlen;
}
#endif /* if ENABLE_IP_PKTINFO */

int
link_socket_read_udp_posix(struct link_socket *sock,
                           struct buffer *buf,
                           struct link_socket_actual *from)
{
    socklen_t fromlen = sizeof(from->dest.addr);
    socklen_t expectedlen = af_addr_size(sock->info.af);
    addr_zero_host(&from->dest);
#if ENABLE_IP_PKTINFO
    /* Both PROTO_UDPv4 and PROTO_UDPv6 */
    if (sock->info.proto == PROTO_UDP && sock->sockflags & SF_USE_IP_PKTINFO)
    {
        fromlen = link_socket_read_udp_posix_recvmsg(sock, buf, from);
    }
    else
#endif
    buf->len = recvfrom(sock->sd, BPTR(buf), buf_forward_capacity(buf), 0,
                        &from->dest.addr.sa, &fromlen);
    /* FIXME: won't do anything when sock->info.af == AF_UNSPEC */
    if (buf->len >= 0 && expectedlen && fromlen != expectedlen)
    {
        bad_address_length(fromlen, expectedlen);
    }
    return buf->len;
}

#endif /* ifndef _WIN32 */

/*
 * Socket Write Routines
 */

int
link_socket_write_tcp(struct link_socket *sock,
                      struct buffer *buf,
                      struct link_socket_actual *to)
{
    packet_size_type len = BLEN(buf);
    dmsg(D_STREAM_DEBUG, "STREAM: WRITE %d offset=%d", (int)len, buf->offset);
    ASSERT(len <= sock->stream_buf.maxlen);
    len = htonps(len);
    ASSERT(buf_write_prepend(buf, &len, sizeof(len)));
#ifdef _WIN32
    return link_socket_write_win32(sock, buf, to);
#else
    return link_socket_write_tcp_posix(sock, buf, to);
#endif
}

#if ENABLE_IP_PKTINFO

size_t
link_socket_write_udp_posix_sendmsg(struct link_socket *sock,
                                    struct buffer *buf,
                                    struct link_socket_actual *to)
{
    struct iovec iov;
    struct msghdr mesg;
    struct cmsghdr *cmsg;
    uint8_t pktinfo_buf[PKTINFO_BUF_SIZE];

    iov.iov_base = BPTR(buf);
    iov.iov_len = BLEN(buf);
    mesg.msg_iov = &iov;
    mesg.msg_iovlen = 1;
    switch (to->dest.addr.sa.sa_family)
    {
        case AF_INET:
        {
            mesg.msg_name = &to->dest.addr.sa;
            mesg.msg_namelen = sizeof(struct sockaddr_in);
            mesg.msg_control = pktinfo_buf;
            mesg.msg_flags = 0;
#if defined(HAVE_IN_PKTINFO) && defined(HAVE_IPI_SPEC_DST)
            mesg.msg_controllen = CMSG_SPACE(sizeof(struct in_pktinfo));
            cmsg = CMSG_FIRSTHDR(&mesg);
            cmsg->cmsg_len = CMSG_LEN(sizeof(struct in_pktinfo));
            cmsg->cmsg_level = SOL_IP;
            cmsg->cmsg_type = IP_PKTINFO;
            {
                struct in_pktinfo *pkti;
                pkti = (struct in_pktinfo *) CMSG_DATA(cmsg);
                pkti->ipi_ifindex = to->pi.in4.ipi_ifindex;
                pkti->ipi_spec_dst = to->pi.in4.ipi_spec_dst;
                pkti->ipi_addr.s_addr = 0;
            }
#elif defined(IP_RECVDSTADDR)
            ASSERT( CMSG_SPACE(sizeof(struct in_addr)) <= sizeof(pktinfo_buf) );
            mesg.msg_controllen = CMSG_SPACE(sizeof(struct in_addr));
            cmsg = CMSG_FIRSTHDR(&mesg);
            cmsg->cmsg_len = CMSG_LEN(sizeof(struct in_addr));
            cmsg->cmsg_level = IPPROTO_IP;
            cmsg->cmsg_type = IP_RECVDSTADDR;
            *(struct in_addr *) CMSG_DATA(cmsg) = to->pi.in4;
#else  /* if defined(HAVE_IN_PKTINFO) && defined(HAVE_IPI_SPEC_DST) */
#error ENABLE_IP_PKTINFO is set without IP_PKTINFO xor IP_RECVDSTADDR (fix syshead.h)
#endif /* if defined(HAVE_IN_PKTINFO) && defined(HAVE_IPI_SPEC_DST) */
            break;
        }

        case AF_INET6:
        {
            struct in6_pktinfo *pkti6;
            mesg.msg_name = &to->dest.addr.sa;
            mesg.msg_namelen = sizeof(struct sockaddr_in6);

            ASSERT( CMSG_SPACE(sizeof(struct in6_pktinfo)) <= sizeof(pktinfo_buf) );
            mesg.msg_control = pktinfo_buf;
            mesg.msg_controllen = CMSG_SPACE(sizeof(struct in6_pktinfo));
            mesg.msg_flags = 0;
            cmsg = CMSG_FIRSTHDR(&mesg);
            cmsg->cmsg_len = CMSG_LEN(sizeof(struct in6_pktinfo));
            cmsg->cmsg_level = IPPROTO_IPV6;
            cmsg->cmsg_type = IPV6_PKTINFO;

            pkti6 = (struct in6_pktinfo *) CMSG_DATA(cmsg);
            pkti6->ipi6_ifindex = to->pi.in6.ipi6_ifindex;
            pkti6->ipi6_addr = to->pi.in6.ipi6_addr;
            break;
        }

        default: ASSERT(0);
    }
    return sendmsg(sock->sd, &mesg, 0);
}

#endif /* if ENABLE_IP_PKTINFO */

/*
 * Win32 overlapped socket I/O functions.
 */

#ifdef _WIN32

int
socket_recv_queue(struct link_socket *sock, int maxsize)
{
    if (sock->reads.iostate == IOSTATE_INITIAL)
    {
        WSABUF wsabuf[1];
        int status;

        /* reset buf to its initial state */
        if (proto_is_udp(sock->info.proto))
        {
            sock->reads.buf = sock->reads.buf_init;
        }
        else if (proto_is_tcp(sock->info.proto))
        {
            stream_buf_get_next(&sock->stream_buf, &sock->reads.buf);
        }
        else
        {
            ASSERT(0);
        }

        /* Win32 docs say it's okay to allocate the wsabuf on the stack */
        wsabuf[0].buf = BPTR(&sock->reads.buf);
        wsabuf[0].len = maxsize ? maxsize : BLEN(&sock->reads.buf);

        /* check for buffer overflow */
        ASSERT(wsabuf[0].len <= BLEN(&sock->reads.buf));

        /* the overlapped read will signal this event on I/O completion */
        ASSERT(ResetEvent(sock->reads.overlapped.hEvent));
        sock->reads.flags = 0;

        if (proto_is_udp(sock->info.proto))
        {
            sock->reads.addr_defined = true;
            sock->reads.addrlen = sizeof(sock->reads.addr6);
            status = WSARecvFrom(
                sock->sd,
                wsabuf,
                1,
                &sock->reads.size,
                &sock->reads.flags,
                (struct sockaddr *) &sock->reads.addr,
                &sock->reads.addrlen,
                &sock->reads.overlapped,
                NULL);
        }
        else if (proto_is_tcp(sock->info.proto))
        {
            sock->reads.addr_defined = false;
            status = WSARecv(
                sock->sd,
                wsabuf,
                1,
                &sock->reads.size,
                &sock->reads.flags,
                &sock->reads.overlapped,
                NULL);
        }
        else
        {
            status = 0;
            ASSERT(0);
        }

        if (!status) /* operation completed immediately? */
        {
            /* FIXME: won't do anything when sock->info.af == AF_UNSPEC */
            int af_len = af_addr_size(sock->info.af);
            if (sock->reads.addr_defined && af_len && sock->reads.addrlen != af_len)
            {
                bad_address_length(sock->reads.addrlen, af_len);
            }
            sock->reads.iostate = IOSTATE_IMMEDIATE_RETURN;

            /* since we got an immediate return, we must signal the event object ourselves */
            ASSERT(SetEvent(sock->reads.overlapped.hEvent));
            sock->reads.status = 0;

            dmsg(D_WIN32_IO, "WIN32 I/O: Socket Receive immediate return [%d,%d]",
                 (int) wsabuf[0].len,
                 (int) sock->reads.size);
        }
        else
        {
            status = WSAGetLastError();
            if (status == WSA_IO_PENDING) /* operation queued? */
            {
                sock->reads.iostate = IOSTATE_QUEUED;
                sock->reads.status = status;
                dmsg(D_WIN32_IO, "WIN32 I/O: Socket Receive queued [%d]",
                     (int) wsabuf[0].len);
            }
            else /* error occurred */
            {
                struct gc_arena gc = gc_new();
                ASSERT(SetEvent(sock->reads.overlapped.hEvent));
                sock->reads.iostate = IOSTATE_IMMEDIATE_RETURN;
                sock->reads.status = status;
                dmsg(D_WIN32_IO, "WIN32 I/O: Socket Receive error [%d]: %s",
                     (int) wsabuf[0].len,
                     strerror_win32(status, &gc));
                gc_free(&gc);
            }
        }
    }
    return sock->reads.iostate;
}

int
socket_send_queue(struct link_socket *sock, struct buffer *buf, const struct link_socket_actual *to)
{
    if (sock->writes.iostate == IOSTATE_INITIAL)
    {
        WSABUF wsabuf[1];
        int status;

        /* make a private copy of buf */
        sock->writes.buf = sock->writes.buf_init;
        sock->writes.buf.len = 0;
        ASSERT(buf_copy(&sock->writes.buf, buf));

        /* Win32 docs say it's okay to allocate the wsabuf on the stack */
        wsabuf[0].buf = BPTR(&sock->writes.buf);
        wsabuf[0].len = BLEN(&sock->writes.buf);

        /* the overlapped write will signal this event on I/O completion */
        ASSERT(ResetEvent(sock->writes.overlapped.hEvent));
        sock->writes.flags = 0;

        if (proto_is_udp(sock->info.proto))
        {
            /* set destination address for UDP writes */
            sock->writes.addr_defined = true;
            if (to->dest.addr.sa.sa_family == AF_INET6)
            {
                sock->writes.addr6 = to->dest.addr.in6;
                sock->writes.addrlen = sizeof(sock->writes.addr6);
            }
            else
            {
                sock->writes.addr = to->dest.addr.in4;
                sock->writes.addrlen = sizeof(sock->writes.addr);
            }

            status = WSASendTo(
                sock->sd,
                wsabuf,
                1,
                &sock->writes.size,
                sock->writes.flags,
                (struct sockaddr *) &sock->writes.addr,
                sock->writes.addrlen,
                &sock->writes.overlapped,
                NULL);
        }
        else if (proto_is_tcp(sock->info.proto))
        {
            /* destination address for TCP writes was established on connection initiation */
            sock->writes.addr_defined = false;

            status = WSASend(
                sock->sd,
                wsabuf,
                1,
                &sock->writes.size,
                sock->writes.flags,
                &sock->writes.overlapped,
                NULL);
        }
        else
        {
            status = 0;
            ASSERT(0);
        }

        if (!status) /* operation completed immediately? */
        {
            sock->writes.iostate = IOSTATE_IMMEDIATE_RETURN;

            /* since we got an immediate return, we must signal the event object ourselves */
            ASSERT(SetEvent(sock->writes.overlapped.hEvent));

            sock->writes.status = 0;

            dmsg(D_WIN32_IO, "WIN32 I/O: Socket Send immediate return [%d,%d]",
                 (int) wsabuf[0].len,
                 (int) sock->writes.size);
        }
        else
        {
            status = WSAGetLastError();
            if (status == WSA_IO_PENDING) /* operation queued? */
            {
                sock->writes.iostate = IOSTATE_QUEUED;
                sock->writes.status = status;
                dmsg(D_WIN32_IO, "WIN32 I/O: Socket Send queued [%d]",
                     (int) wsabuf[0].len);
            }
            else /* error occurred */
            {
                struct gc_arena gc = gc_new();
                ASSERT(SetEvent(sock->writes.overlapped.hEvent));
                sock->writes.iostate = IOSTATE_IMMEDIATE_RETURN;
                sock->writes.status = status;

                dmsg(D_WIN32_IO, "WIN32 I/O: Socket Send error [%d]: %s",
                     (int) wsabuf[0].len,
                     strerror_win32(status, &gc));

                gc_free(&gc);
            }
        }
    }
    return sock->writes.iostate;
}

int
socket_finalize(SOCKET s,
                struct overlapped_io *io,
                struct buffer *buf,
                struct link_socket_actual *from)
{
    int ret = -1;
    BOOL status;

    switch (io->iostate)
    {
        case IOSTATE_QUEUED:
            status = WSAGetOverlappedResult(
                s,
                &io->overlapped,
                &io->size,
                FALSE,
                &io->flags
                );
            if (status)
            {
                /* successful return for a queued operation */
                if (buf)
                {
                    *buf = io->buf;
                }
                ret = io->size;
                io->iostate = IOSTATE_INITIAL;
                ASSERT(ResetEvent(io->overlapped.hEvent));

                dmsg(D_WIN32_IO, "WIN32 I/O: Socket Completion success [%d]", ret);
            }
            else
            {
                /* error during a queued operation */
                ret = -1;
                if (WSAGetLastError() != WSA_IO_INCOMPLETE)
                {
                    /* if no error (i.e. just not finished yet), then DON'T execute this code */
                    io->iostate = IOSTATE_INITIAL;
                    ASSERT(ResetEvent(io->overlapped.hEvent));
                    msg(D_WIN32_IO | M_ERRNO, "WIN32 I/O: Socket Completion error");
                }
            }
            break;

        case IOSTATE_IMMEDIATE_RETURN:
            io->iostate = IOSTATE_INITIAL;
            ASSERT(ResetEvent(io->overlapped.hEvent));
            if (io->status)
            {
                /* error return for a non-queued operation */
                WSASetLastError(io->status);
                ret = -1;
                msg(D_WIN32_IO | M_ERRNO, "WIN32 I/O: Socket Completion non-queued error");
            }
            else
            {
                /* successful return for a non-queued operation */
                if (buf)
                {
                    *buf = io->buf;
                }
                ret = io->size;
                dmsg(D_WIN32_IO, "WIN32 I/O: Socket Completion non-queued success [%d]", ret);
            }
            break;

        case IOSTATE_INITIAL: /* were we called without proper queueing? */
            WSASetLastError(WSAEINVAL);
            ret = -1;
            dmsg(D_WIN32_IO, "WIN32 I/O: Socket Completion BAD STATE");
            break;

        default:
            ASSERT(0);
    }

    /* return from address if requested */
    if (from)
    {
        if (ret >= 0 && io->addr_defined)
        {
            /* TODO(jjo): streamline this mess */
            /* in this func we dont have relevant info about the PF_ of this
             * endpoint, as link_socket_actual will be zero for the 1st received packet
             *
             * Test for inets PF_ possible sizes
             */
            switch (io->addrlen)
            {
                case sizeof(struct sockaddr_in):
                case sizeof(struct sockaddr_in6):
                /* TODO(jjo): for some reason (?) I'm getting 24,28 for AF_INET6
                 * under _WIN32*/
                case sizeof(struct sockaddr_in6)-4:
                    break;

                default:
                    bad_address_length(io->addrlen, af_addr_size(io->addr.sin_family));
            }

            switch (io->addr.sin_family)
            {
                case AF_INET:
                    from->dest.addr.in4 = io->addr;
                    break;

                case AF_INET6:
                    from->dest.addr.in6 = io->addr6;
                    break;
            }
        }
        else
        {
            CLEAR(from->dest.addr);
        }
    }

    if (buf)
    {
        buf->len = ret;
    }
    return ret;
}

#endif /* _WIN32 */

/*
 * Socket event notification
 */

unsigned int
socket_set(struct link_socket *s,
           struct event_set *es,
           unsigned int rwflags,
           void *arg,
           unsigned int *persistent)
{
    if (s)
    {
        if ((rwflags & EVENT_READ) && !stream_buf_read_setup(s))
        {
            ASSERT(!persistent);
            rwflags &= ~EVENT_READ;
        }

#ifdef _WIN32
        if (rwflags & EVENT_READ)
        {
            socket_recv_queue(s, 0);
        }
#endif

        /* if persistent is defined, call event_ctl only if rwflags has changed since last call */
        if (!persistent || *persistent != rwflags)
        {
            event_ctl(es, socket_event_handle(s), rwflags, arg);
            if (persistent)
            {
                *persistent = rwflags;
            }
        }

        s->rwflags_debug = rwflags;
    }
    return rwflags;
}

void
sd_close(socket_descriptor_t *sd)
{
    if (sd && socket_defined(*sd))
    {
        openvpn_close_socket(*sd);
        *sd = SOCKET_UNDEFINED;
    }
}

#if UNIX_SOCK_SUPPORT

/*
 * code for unix domain sockets
 */

const char *
sockaddr_unix_name(const struct sockaddr_un *local, const char *null)
{
    if (local && local->sun_family == PF_UNIX)
    {
        return local->sun_path;
    }
    else
    {
        return null;
    }
}

socket_descriptor_t
create_socket_unix(void)
{
    socket_descriptor_t sd;

    if ((sd = socket(PF_UNIX, SOCK_STREAM, 0)) < 0)
    {
        msg(M_ERR, "Cannot create unix domain socket");
    }

    /* set socket file descriptor to not pass across execs, so that
     * scripts don't have access to it */
    set_cloexec(sd);

    return sd;
}

void
socket_bind_unix(socket_descriptor_t sd,
                 struct sockaddr_un *local,
                 const char *prefix)
{
    struct gc_arena gc = gc_new();

#ifdef HAVE_UMASK
    const mode_t orig_umask = umask(0);
#endif

    if (bind(sd, (struct sockaddr *) local, sizeof(struct sockaddr_un)))
    {
        msg(M_FATAL | M_ERRNO,
            "%s: Socket bind[%d] failed on unix domain socket %s",
            prefix,
            (int)sd,
            sockaddr_unix_name(local, "NULL"));
    }

#ifdef HAVE_UMASK
    umask(orig_umask);
#endif

    gc_free(&gc);
}

socket_descriptor_t
socket_accept_unix(socket_descriptor_t sd,
                   struct sockaddr_un *remote)
{
    socklen_t remote_len = sizeof(struct sockaddr_un);
    socket_descriptor_t ret;

    CLEAR(*remote);
    ret = accept(sd, (struct sockaddr *) remote, &remote_len);
    if (ret >= 0)
    {
        /* set socket file descriptor to not pass across execs, so that
         * scripts don't have access to it */
        set_cloexec(ret);
    }
    return ret;
}

int
socket_connect_unix(socket_descriptor_t sd,
                    struct sockaddr_un *remote)
{
    int status = connect(sd, (struct sockaddr *) remote, sizeof(struct sockaddr_un));
    if (status)
    {
        status = openvpn_errno();
    }
    return status;
}

void
sockaddr_unix_init(struct sockaddr_un *local, const char *path)
{
    local->sun_family = PF_UNIX;
    strncpynt(local->sun_path, path, sizeof(local->sun_path));
}

void
socket_delete_unix(const struct sockaddr_un *local)
{
    const char *name = sockaddr_unix_name(local, NULL);
#ifdef HAVE_UNLINK
    if (name && strlen(name))
    {
        unlink(name);
    }
#endif
}

bool
unix_socket_get_peer_uid_gid(const socket_descriptor_t sd, int *uid, int *gid)
{
#ifdef HAVE_GETPEEREID
    uid_t u;
    gid_t g;
    if (getpeereid(sd, &u, &g) == -1)
    {
        return false;
    }
    if (uid)
    {
        *uid = u;
    }
    if (gid)
    {
        *gid = g;
    }
    return true;
#elif defined(SO_PEERCRED)
    struct ucred peercred;
    socklen_t so_len = sizeof(peercred);
    if (getsockopt(sd, SOL_SOCKET, SO_PEERCRED, &peercred, &so_len) == -1)
    {
        return false;
    }
    if (uid)
    {
        *uid = peercred.uid;
    }
    if (gid)
    {
        *gid = peercred.gid;
    }
    return true;
#else  /* ifdef HAVE_GETPEEREID */
    return false;
#endif /* ifdef HAVE_GETPEEREID */
}

#endif /* if UNIX_SOCK_SUPPORT */<|MERGE_RESOLUTION|>--- conflicted
+++ resolved
@@ -485,7 +485,6 @@
         hints.ai_flags |= AI_PASSIVE;
     }
 
-<<<<<<< HEAD
     if (flags & GETADDR_DATAGRAM)
     {
         hints.ai_socktype = SOCK_DGRAM;
@@ -494,13 +493,6 @@
     {
         hints.ai_socktype = SOCK_STREAM;
     }
-=======
-  /* try numeric ipv6 addr first */
-  CLEAR(hints);
-  hints.ai_family = ai_family;
-  hints.ai_flags = AI_NUMERICHOST;
-  hints.ai_socktype = SOCK_STREAM;
->>>>>>> 6e7b62a1
 
     status = getaddrinfo(hostname, servname, &hints, res);
 
@@ -2451,14 +2443,9 @@
     /* set environmental vars */
     setenv_str(es, "common_name", common_name);
 
-<<<<<<< HEAD
+#ifdef ENABLE_PLUGIN
     /* Process --ipchange plugin */
     if (plugin_defined(info->plugins, OPENVPN_PLUGIN_IPCHANGE))
-=======
-#ifdef ENABLE_PLUGIN
-  /* Process --ipchange plugin */
-  if (plugin_defined (info->plugins, OPENVPN_PLUGIN_IPCHANGE))
->>>>>>> 6e7b62a1
     {
         struct argv argv = argv_new();
         ipchange_fmt(false, &argv, info, &gc);
@@ -3294,27 +3281,7 @@
     if ( (remote && proto == PROTO_TCP_SERVER)
          || (!remote && proto == PROTO_TCP_CLIENT))
     {
-<<<<<<< HEAD
         return "TCPv4_CLIENT";
-=======
-      switch (proto)
-      {
-      case PROTO_TCPv4_SERVER: return PROTO_TCPv4_CLIENT;
-      case PROTO_TCPv4_CLIENT: return PROTO_TCPv4_SERVER;
-      case PROTO_TCPv6_SERVER: return PROTO_TCPv4_CLIENT;
-      case PROTO_TCPv6_CLIENT: return PROTO_TCPv4_SERVER;
-      case PROTO_UDPv6: return PROTO_UDPv4;
-      }
-    }
-  else
-    {
-      switch (proto)
-      {
-      case PROTO_TCPv6_SERVER: return PROTO_TCPv4_SERVER;
-      case PROTO_TCPv6_CLIENT: return PROTO_TCPv4_CLIENT;
-      case PROTO_UDPv6: return PROTO_UDPv4;
-      }
->>>>>>> 6e7b62a1
     }
 
     ASSERT(0);
