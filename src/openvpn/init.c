--- conflicted
+++ resolved
@@ -1642,12 +1642,8 @@
     }
 #endif
 
-<<<<<<< HEAD
+#ifdef ENABLE_PLUGIN
     if (plugin_defined(plugins, OPENVPN_PLUGIN_ROUTE_UP))
-=======
-#ifdef ENABLE_PLUGIN
-  if (plugin_defined (plugins, OPENVPN_PLUGIN_ROUTE_UP))
->>>>>>> 6e7b62a1
     {
         if (plugin_call(plugins, OPENVPN_PLUGIN_ROUTE_UP, NULL, NULL, es) != OPENVPN_PLUGIN_FUNC_SUCCESS)
         {
@@ -1801,8 +1797,10 @@
 
     /* run the up script */
     run_up_down(c->options.up_script,
+#ifdef ENABLE_PLUGIN
                 c->plugins,
                 OPENVPN_PLUGIN_UP,
+#endif
                 c->c1.tuntap->actual_name,
 #ifdef _WIN32
                 c->c1.tuntap->adapter_index,
@@ -1857,13 +1855,14 @@
     /* explicitly set the ifconfig_* env vars */
     do_ifconfig_setenv(c->c1.tuntap, c->c2.es);
 
-<<<<<<< HEAD
     /* run the up script if user specified --up-restart */
     if (c->options.up_restart)
     {
         run_up_down(c->options.up_script,
+#ifdef ENABLE_PLUGIN
                     c->plugins,
                     OPENVPN_PLUGIN_UP,
+#endif
                     c->c1.tuntap->actual_name,
 #ifdef _WIN32
                     c->c1.tuntap->adapter_index,
@@ -1893,117 +1892,6 @@
 #endif /* ifndef TARGET_ANDROID */
     gc_free(&gc);
     return ret;
-=======
-static bool
-do_open_tun (struct context *c)
-{
-  struct gc_arena gc = gc_new ();
-  bool ret = false;
-
-  c->c2.ipv4_tun = (!c->options.tun_ipv6
-		    && is_dev_type (c->options.dev, c->options.dev_type, "tun"));
-
-  if (!c->c1.tuntap)
-    {
-      /* initialize (but do not open) tun/tap object */
-      do_init_tun (c);
-
-      /* allocate route list structure */
-      do_alloc_route_list (c);
-
-      /* parse and resolve the route option list */
-      if (c->options.routes && c->c1.route_list && c->c2.link_socket)
-	do_init_route_list (&c->options, c->c1.route_list, &c->c2.link_socket->info, false, c->c2.es);
-      if (c->options.routes_ipv6 && c->c1.route_ipv6_list )
-	do_init_route_ipv6_list (&c->options, c->c1.route_ipv6_list, false, c->c2.es);
-
-      /* do ifconfig */
-      if (!c->options.ifconfig_noexec
-	  && ifconfig_order () == IFCONFIG_BEFORE_TUN_OPEN)
-	{
-	  /* guess actual tun/tap unit number that will be returned
-	     by open_tun */
-	  const char *guess = guess_tuntap_dev (c->options.dev,
-						c->options.dev_type,
-						c->options.dev_node,
-						&gc);
-	  do_ifconfig (c->c1.tuntap, guess, TUN_MTU_SIZE (&c->c2.frame), c->c2.es);
-	}
-
-      /* open the tun device */
-      open_tun (c->options.dev, c->options.dev_type, c->options.dev_node,
-		c->c1.tuntap);
-
-      /* set the hardware address */
-      if (c->options.lladdr)
-	  set_lladdr(c->c1.tuntap->actual_name, c->options.lladdr, c->c2.es);
-
-      /* do ifconfig */
-      if (!c->options.ifconfig_noexec
-	  && ifconfig_order () == IFCONFIG_AFTER_TUN_OPEN)
-	{
-	  do_ifconfig (c->c1.tuntap, c->c1.tuntap->actual_name, TUN_MTU_SIZE (&c->c2.frame), c->c2.es);
-	}
-
-      /* run the up script */
-      run_up_down (c->options.up_script,
-#ifdef ENABLE_PLUGIN
-		   c->plugins,
-		   OPENVPN_PLUGIN_UP,
-#endif
-		   c->c1.tuntap->actual_name,
-		   dev_type_string (c->options.dev, c->options.dev_type),
-		   TUN_MTU_SIZE (&c->c2.frame),
-		   EXPANDED_SIZE (&c->c2.frame),
-		   print_in_addr_t (c->c1.tuntap->local, IA_EMPTY_IF_UNDEF, &gc),
-		   print_in_addr_t (c->c1.tuntap->remote_netmask, IA_EMPTY_IF_UNDEF, &gc),
-		   "init",
-		   NULL,
-		   "up",
-		   c->c2.es);
-
-      /* possibly add routes */
-      if (!c->options.route_delay_defined)
-	do_route (&c->options, c->c1.route_list, c->c1.route_ipv6_list,
-		  c->c1.tuntap, c->plugins, c->c2.es);
-
-      /*
-       * Did tun/tap driver give us an MTU?
-       */
-      if (c->c1.tuntap->post_open_mtu)
-	frame_set_mtu_dynamic (&c->c2.frame,
-			       c->c1.tuntap->post_open_mtu,
-			       SET_MTU_TUN | SET_MTU_UPPER_BOUND);
-
-      ret = true;
-      static_context = c;
-    }
-  else
-    {
-      msg (M_INFO, "Preserving previous TUN/TAP instance: %s",
-	   c->c1.tuntap->actual_name);
-
-      /* run the up script if user specified --up-restart */
-      if (c->options.up_restart)
-	run_up_down (c->options.up_script,
-#ifdef ENABLE_PLUGIN
-		     c->plugins,
-		     OPENVPN_PLUGIN_UP,
-#endif
-		     c->c1.tuntap->actual_name,
-		     dev_type_string (c->options.dev, c->options.dev_type),
-		     TUN_MTU_SIZE (&c->c2.frame),
-		     EXPANDED_SIZE (&c->c2.frame),
-		     print_in_addr_t (c->c1.tuntap->local, IA_EMPTY_IF_UNDEF, &gc),
-		     print_in_addr_t (c->c1.tuntap->remote_netmask, IA_EMPTY_IF_UNDEF, &gc),
-		     "restart",
-		     NULL,
-		     "up",
-		     c->c2.es);
-    }
-  gc_free (&gc);
-  return ret;
->>>>>>> 6e7b62a1
 }
 
 /*
@@ -2051,10 +1939,11 @@
             /* delete any routes we added */
             if (c->c1.route_list || c->c1.route_ipv6_list)
             {
-<<<<<<< HEAD
                 run_up_down(c->options.route_predown_script,
+#ifdef ENABLE_PLUGIN
                             c->plugins,
                             OPENVPN_PLUGIN_ROUTE_PREDOWN,
+#endif
                             tuntap_actual,
 #ifdef _WIN32
                             adapter_index,
@@ -2066,23 +1955,6 @@
                             print_in_addr_t(remote_netmask, IA_EMPTY_IF_UNDEF, &gc),
                             "init",
                             signal_description(c->sig->signal_received,
-=======
-              run_up_down (c->options.route_predown_script,
-#ifdef ENABLE_PLUGIN
-                           c->plugins,
-                           OPENVPN_PLUGIN_ROUTE_PREDOWN,
-#else
-                           
-#endif
-                           tuntap_actual,
-                           NULL,
-                           TUN_MTU_SIZE (&c->c2.frame),
-                           EXPANDED_SIZE (&c->c2.frame),
-                           print_in_addr_t (local, IA_EMPTY_IF_UNDEF, &gc),
-                           print_in_addr_t (remote_netmask, IA_EMPTY_IF_UNDEF, &gc),
-                           "init",
-                           signal_description (c->sig->signal_received,
->>>>>>> 6e7b62a1
                                                c->sig->signal_text),
                             "route-pre-down",
                             c->c2.es);
@@ -2097,12 +1969,13 @@
                 do_close_tun_simple(c);
             }
 
-<<<<<<< HEAD
             /* Run the down script -- note that it will run at reduced
              * privilege if, for example, "--user nobody" was used. */
             run_up_down(c->options.down_script,
+#ifdef ENABLE_PLUGIN
                         c->plugins,
                         OPENVPN_PLUGIN_DOWN,
+#endif
                         tuntap_actual,
 #ifdef _WIN32
                         adapter_index,
@@ -2140,8 +2013,10 @@
             if (c->options.up_restart)
             {
                 run_up_down(c->options.down_script,
+#ifdef ENABLE_PLUGIN
                             c->plugins,
                             OPENVPN_PLUGIN_DOWN,
+#endif
                             tuntap_actual,
 #ifdef _WIN32
                             adapter_index,
@@ -2171,58 +2046,6 @@
         }
     }
     gc_free(&gc);
-=======
-	  /* actually close tun/tap device based on --down-pre flag */
-	  if (!c->options.down_pre)
-	    do_close_tun_simple (c);
-
-	  /* Run the down script -- note that it will run at reduced
-	     privilege if, for example, "--user nobody" was used. */
-	  run_up_down (c->options.down_script,
-#ifdef ENABLE_PLUGIN
-		       c->plugins,
-		       OPENVPN_PLUGIN_DOWN,
-#endif
-		       tuntap_actual,
-		       NULL,
-		       TUN_MTU_SIZE (&c->c2.frame),
-		       EXPANDED_SIZE (&c->c2.frame),
-		       print_in_addr_t (local, IA_EMPTY_IF_UNDEF, &gc),
-		       print_in_addr_t (remote_netmask, IA_EMPTY_IF_UNDEF, &gc),
-		       "init",
-		       signal_description (c->sig->signal_received,
-					   c->sig->signal_text),
-		       "down",
-		       c->c2.es);
-
-	  /* actually close tun/tap device based on --down-pre flag */
-	  if (c->options.down_pre)
-	    do_close_tun_simple (c);
-	}
-      else
-	{
-	  /* run the down script on this restart if --up-restart was specified */
-	  if (c->options.up_restart)
-	    run_up_down (c->options.down_script,
-#ifdef ENABLE_PLUGIN
-			 c->plugins,
-			 OPENVPN_PLUGIN_DOWN,
-#endif
-			 tuntap_actual,
-			 NULL,
-			 TUN_MTU_SIZE (&c->c2.frame),
-			 EXPANDED_SIZE (&c->c2.frame),
-			 print_in_addr_t (local, IA_EMPTY_IF_UNDEF, &gc),
-			 print_in_addr_t (remote_netmask, IA_EMPTY_IF_UNDEF, &gc),
-			 "restart",
-			 signal_description (c->sig->signal_received,
-					     c->sig->signal_text),
-			 "down",
-			 c->c2.es);
-	}
-    }
-  gc_free (&gc);
->>>>>>> 6e7b62a1
 }
 
 void
@@ -3333,7 +3156,6 @@
         msg(M_WARN, "WARNING: You have disabled Crypto IVs (--no-iv) which may make " PACKAGE_NAME " less secure");
     }
 
-<<<<<<< HEAD
     if (o->tls_server)
     {
         warn_on_use_of_common_subnets();
@@ -3368,14 +3190,6 @@
             msg(M_WARN, "NOTE: starting with " PACKAGE_NAME " 2.1, '--script-security 2' or higher is required to call user-defined scripts or executables");
         }
     }
-=======
-  if (script_security >= SSEC_SCRIPTS)
-    msg (M_WARN, "NOTE: the current --script-security setting may allow this configuration to call user-defined scripts");
-  else if (script_security >= SSEC_PW_ENV)
-    msg (M_WARN, "WARNING: the current --script-security setting may allow passwords to be passed to scripts via environmental variables");
-  else
-    msg (M_WARN, "NOTE: " PACKAGE_NAME " 2.1 requires '--script-security 2' or higher to call user-defined scripts or executables");
->>>>>>> 6e7b62a1
 }
 
 static void
