--- conflicted
+++ resolved
@@ -775,19 +775,13 @@
         goto cleanup;
     }
 
-<<<<<<< HEAD
+#ifdef ENABLE_PLUGIN
     /* call --tls-verify plug-in(s), if registered */
     if (SUCCESS != verify_cert_call_plugin(opt->plugins, opt->es, cert_depth, cert, subject))
     {
         goto cleanup;
     }
-=======
-#ifdef ENABLE_PLUGIN
-  /* call --tls-verify plug-in(s), if registered */
-  if (SUCCESS != verify_cert_call_plugin(opt->plugins, opt->es, cert_depth, cert, subject))
-    goto cleanup;
-#endif
->>>>>>> 6e7b62a1
+#endif
 
     /* run --tls-verify script */
     if (opt->verify_command && SUCCESS != verify_cert_call_command(opt->verify_command,
@@ -1291,17 +1285,11 @@
 verify_user_pass(struct user_pass *up, struct tls_multi *multi,
                  struct tls_session *session)
 {
-<<<<<<< HEAD
+#ifdef ENABLE_PLUGIN
     int s1 = OPENVPN_PLUGIN_FUNC_SUCCESS;
+#endif
     bool s2 = true;
     struct key_state *ks = &session->key[KS_PRIMARY];      /* primary key */
-=======
-#ifdef ENABLE_PLUGIN
-  int s1 = OPENVPN_PLUGIN_FUNC_SUCCESS;
-#endif
-  bool s2 = true;
-  struct key_state *ks = &session->key[KS_PRIMARY]; 	   /* primary key */
->>>>>>> 6e7b62a1
 
     struct gc_arena gc = gc_new();
     char *raw_username = NULL;
@@ -1394,55 +1382,36 @@
         man_def_auth = verify_user_pass_management(session, up, raw_username);
     }
 #endif
-<<<<<<< HEAD
+#ifdef ENABLE_PLUGIN
     if (plugin_defined(session->opt->plugins, OPENVPN_PLUGIN_AUTH_USER_PASS_VERIFY))
     {
         s1 = verify_user_pass_plugin(session, up, raw_username);
     }
+#endif
     if (session->opt->auth_user_pass_verify_script)
     {
         s2 = verify_user_pass_script(session, up);
     }
-=======
-#ifdef ENABLE_PLUGIN
-  if (plugin_defined (session->opt->plugins, OPENVPN_PLUGIN_AUTH_USER_PASS_VERIFY))
-    s1 = verify_user_pass_plugin (session, up, raw_username);
-#endif
->>>>>>> 6e7b62a1
 
     /* check sizing of username if it will become our common name */
     if ((session->opt->ssl_flags & SSLF_USERNAME_AS_COMMON_NAME) && strlen(up->username) > TLS_USERNAME_LEN)
     {
-<<<<<<< HEAD
         msg(D_TLS_ERRORS, "TLS Auth Error: --username-as-common name specified and username is longer than the maximum permitted Common Name length of %d characters", TLS_USERNAME_LEN);
-        s1 = OPENVPN_PLUGIN_FUNC_ERROR;
-=======
-      msg (D_TLS_ERRORS, "TLS Auth Error: --username-as-common name specified and username is longer than the maximum permitted Common Name length of %d characters", TLS_USERNAME_LEN);
-      s2 = false;
->>>>>>> 6e7b62a1
+        s2 = false;
     }
   else if (session->opt->auth_user_pass_verify_script)
     s2 = verify_user_pass_script (session, up);
 
-<<<<<<< HEAD
-    /* auth succeeded? */
-    if ((s1 == OPENVPN_PLUGIN_FUNC_SUCCESS
-=======
   /* auth succeeded? */
   if (
 #ifdef ENABLE_PLUGIN
        (s1 == OPENVPN_PLUGIN_FUNC_SUCCESS
->>>>>>> 6e7b62a1
 #ifdef PLUGIN_DEF_AUTH
          || s1 == OPENVPN_PLUGIN_FUNC_DEFERRED
 #endif
-<<<<<<< HEAD
-         ) && s2
-=======
        ) && 
 #endif
       s2
->>>>>>> 6e7b62a1
 #ifdef MANAGEMENT_DEF_AUTH
         && man_def_auth != KMDA_ERROR
 #endif
